//==--- Attr.td - attribute definitions -----------------------------------===//
//
// Part of the LLVM Project, under the Apache License v2.0 with LLVM Exceptions.
// See https://llvm.org/LICENSE.txt for license information.
// SPDX-License-Identifier: Apache-2.0 WITH LLVM-exception
//
//===----------------------------------------------------------------------===//

// The documentation is organized by category. Attributes can have category-
// specific documentation that is collated within the larger document.
class DocumentationCategory<string name> {
  string Name = name;
  code Content = [{}];
}
def DocCatFunction : DocumentationCategory<"Function Attributes">;
def DocCatVariable : DocumentationCategory<"Variable Attributes">;
def DocCatField : DocumentationCategory<"Field Attributes">;
def DocCatType : DocumentationCategory<"Type Attributes">;
def DocCatStmt : DocumentationCategory<"Statement Attributes">;
def DocCatDecl : DocumentationCategory<"Declaration Attributes">;

// This category is for attributes which have not yet been properly documented,
// but should be.
def DocCatUndocumented : DocumentationCategory<"Undocumented"> {
  let Content = [{
This section lists attributes which are recognized by Clang, but which are
currently missing documentation.
}];
}

// Attributes listed under the InternalOnly category do not generate any entry
// in the documentation.  This category should be used only when we _want_
// to not document the attribute, e.g. if the attribute has no spellings.
def DocCatInternalOnly : DocumentationCategory<"InternalOnly">;

class DocDeprecated<string replacement = ""> {
  // If the Replacement field is empty, no replacement will be listed with the
  // documentation. Otherwise, the documentation will specify the attribute has
  // been superseded by this replacement.
  string Replacement = replacement;
}

// Specifies the documentation to be associated with the given category.
class Documentation {
  DocumentationCategory Category;
  code Content;

  // If the heading is empty, one may be picked automatically. If the attribute
  // only has one spelling, no heading is required as the attribute's sole
  // spelling is sufficient. If all spellings are semantically common, the
  // heading will be the semantic spelling. If the spellings are not
  // semantically common and no heading is provided, an error will be emitted.
  string Heading = "";

  // When set, specifies that the attribute is deprecated and can optionally
  // specify a replacement attribute.
  DocDeprecated Deprecated;
}

// Specifies that the attribute is explicitly omitted from the documentation,
// because it is not intended to be user-facing.
def InternalOnly : Documentation {
  let Category = DocCatInternalOnly;
}

// Specifies that the attribute is undocumented, but that it _should_ have
// documentation.
def Undocumented : Documentation {
  let Category = DocCatUndocumented;
  let Content = "No documentation.";
}

include "clang/Basic/AttrDocs.td"

// An attribute's subject is whatever it appertains to. In this file, it is
// more accurately a list of things that an attribute can appertain to. All
// Decls and Stmts are possibly AttrSubjects (even though the syntax may not
// allow attributes on a given Decl or Stmt).
class AttrSubject;

include "clang/Basic/DeclNodes.td"
include "clang/Basic/StmtNodes.td"

// A subset-subject is an AttrSubject constrained to operate only on some subset
// of that subject.
//
// The code fragment is a boolean expression that will confirm that the subject
// meets the requirements; the subject will have the name S, and will have the
// type specified by the base. It should be a simple boolean expression. The
// diagnostic string should be a comma-separated list of subject names.
class SubsetSubject<AttrSubject base, code check, string diag> : AttrSubject {
  AttrSubject Base = base;
  code CheckCode = check;
  string DiagSpelling = diag;
}

def LocalVar : SubsetSubject<Var,
                              [{S->hasLocalStorage() && !isa<ParmVarDecl>(S)}],
                              "local variables">;
def NonParmVar : SubsetSubject<Var,
                               [{S->getKind() != Decl::ParmVar}],
                               "variables">;
def NonLocalVar : SubsetSubject<Var,
                                [{!S->hasLocalStorage()}],
                                "variables with non-local storage">;
def NonBitField : SubsetSubject<Field,
                                [{!S->isBitField()}],
                                "non-bit-field non-static data members">;

def NonStaticCXXMethod : SubsetSubject<CXXMethod,
                                       [{!S->isStatic()}],
                                       "non-static member functions">;

def NonStaticNonConstCXXMethod
    : SubsetSubject<CXXMethod,
                    [{!S->isStatic() && !S->isConst()}],
                    "non-static non-const member functions">;

def ObjCInstanceMethod : SubsetSubject<ObjCMethod,
                                       [{S->isInstanceMethod()}],
                                       "Objective-C instance methods">;

def Struct : SubsetSubject<Record,
                           [{!S->isUnion()}], "structs">;

def TLSVar : SubsetSubject<Var,
                           [{S->getTLSKind() != 0}], "thread-local variables">;

def SharedVar : SubsetSubject<Var,
                              [{S->hasGlobalStorage() && !S->getTLSKind()}],
                              "global variables">;

def GlobalVar : SubsetSubject<Var,
                             [{S->hasGlobalStorage()}], "global variables">;

def ExternalGlobalVar : SubsetSubject<Var,
                             [{S->hasGlobalStorage() &&
                               S->getStorageClass()!=StorageClass::SC_Static &&
                               !S->isLocalExternDecl()}],
                             "external global variables">;

def InlineFunction : SubsetSubject<Function,
                             [{S->isInlineSpecified()}], "inline functions">;

def FunctionTmpl
    : SubsetSubject<Function, [{S->getTemplatedKind() ==
                                 FunctionDecl::TK_FunctionTemplate}],
                    "function templates">;

def HLSLEntry
    : SubsetSubject<Function,
                    [{S->isExternallyVisible() && !isa<CXXMethodDecl>(S)}],
                    "global functions">;
def HLSLBufferObj : SubsetSubject<HLSLBuffer,
                    [{isa<HLSLBufferDecl>(S)}],
                    "cbuffer/tbuffer">;

def ClassTmpl : SubsetSubject<CXXRecord, [{S->getDescribedClassTemplate()}],
                              "class templates">;

// FIXME: this hack is needed because DeclNodes.td defines the base Decl node
// type to be a class, not a definition. This makes it impossible to create an
// attribute subject which accepts a Decl. Normally, this is not a problem,
// because the attribute can have no Subjects clause to accomplish this. But in
// the case of a SubsetSubject, there's no way to express it without this hack.
def DeclBase : AttrSubject;
def FunctionLike : SubsetSubject<DeclBase,
                                 [{S->getFunctionType(false) != nullptr}],
                                 "functions, function pointers">;

def OpenCLKernelFunction
    : SubsetSubject<Function, [{S->hasAttr<OpenCLKernelAttr>()}],
                    "kernel functions">;

// HasFunctionProto is a more strict version of FunctionLike, so it should
// never be specified in a Subjects list along with FunctionLike (due to the
// inclusive nature of subject testing).
def HasFunctionProto : SubsetSubject<DeclBase,
                                     [{(S->getFunctionType(true) != nullptr &&
                              isa<FunctionProtoType>(S->getFunctionType())) ||
                                       isa<ObjCMethodDecl>(S) ||
                                       isa<BlockDecl>(S)}],
                                     "non-K&R-style functions">;

// A subject that matches the implicit object parameter of a non-static member
// function. Accepted as a function type attribute on the type of such a
// member function.
// FIXME: This does not actually ever match currently.
def ImplicitObjectParameter
    : SubsetSubject<Function, [{static_cast<void>(S), false}],
                    "implicit object parameters">;

// A single argument to an attribute
class Argument<string name, bit optional, bit fake = 0> {
  string Name = name;
  bit Optional = optional;

  /// A fake argument is used to store and serialize additional information
  /// in an attribute without actually changing its parsing or pretty-printing.
  bit Fake = fake;
}

class BoolArgument<string name, bit opt = 0, bit fake = 0> : Argument<name, opt,
                                                                      fake>;
class IdentifierArgument<string name, bit opt = 0> : Argument<name, opt>;
class IntArgument<string name, bit opt = 0> : Argument<name, opt>;
class StringArgument<string name, bit opt = 0> : Argument<name, opt>;
class ExprArgument<string name, bit opt = 0> : Argument<name, opt>;
class DeclArgument<DeclNode kind, string name, bit opt = 0, bit fake = 0>
    : Argument<name, opt, fake> {
  DeclNode Kind = kind;
}

// An argument of a OMPDeclareVariantAttr that represents the `match`
// clause of the declare variant by keeping the information (incl. nesting) in
// an OMPTraitInfo object.
//
// With some exceptions, the `match(<context-selector>)` clause looks roughly
// as follows:
//   context-selector := list<selector-set>
//       selector-set := <kind>={list<selector>}
//           selector := <kind>([score(<const-expr>):] list<trait>)
//              trait := <kind>
//
// The structure of an OMPTraitInfo object is a tree as defined below:
//
//   OMPTraitInfo     := {list<OMPTraitSet>}
//   OMPTraitSet      := {Kind, list<OMPTraitSelector>}
//   OMPTraitSelector := {Kind, Expr, list<OMPTraitProperty>}
//   OMPTraitProperty := {Kind}
//
class OMPTraitInfoArgument<string name> : Argument<name, 0>;
class VariadicOMPInteropInfoArgument<string name> : Argument<name, 0>;

class TypeArgument<string name, bit opt = 0> : Argument<name, opt>;
class UnsignedArgument<string name, bit opt = 0> : Argument<name, opt>;
class VariadicUnsignedArgument<string name> : Argument<name, 1>;
class VariadicExprArgument<string name> : Argument<name, 1>;
class VariadicStringArgument<string name> : Argument<name, 1>;
class VariadicIdentifierArgument<string name> : Argument<name, 1>;

// Like VariadicUnsignedArgument except values are ParamIdx.
class VariadicParamIdxArgument<string name> : Argument<name, 1>;

// A list of identifiers matching parameters or ParamIdx indices.
class VariadicParamOrParamIdxArgument<string name> : Argument<name, 1>;

// Like VariadicParamIdxArgument but for a single function parameter index.
class ParamIdxArgument<string name, bit opt = 0> : Argument<name, opt>;

// A version of the form major.minor[.subminor].
class VersionArgument<string name, bit opt = 0> : Argument<name, opt>;

// This one's a doozy, so it gets its own special type
// It can be an unsigned integer, or a type. Either can
// be dependent.
class AlignedArgument<string name, bit opt = 0> : Argument<name, opt>;

// A bool argument with a default value
class DefaultBoolArgument<string name, bit default, bit fake = 0>
    : BoolArgument<name, 1, fake> {
  bit Default = default;
}

// An integer argument with a default value
class DefaultIntArgument<string name, int default> : IntArgument<name, 1> {
  int Default = default;
}

// This argument is more complex, it includes the enumerator type name,
// a list of strings to accept, and a list of enumerators to map them to.
class EnumArgument<string name, string type, list<string> values,
                   list<string> enums, bit opt = 0, bit fake = 0>
    : Argument<name, opt, fake> {
  string Type = type;
  list<string> Values = values;
  list<string> Enums = enums;
}

// FIXME: There should be a VariadicArgument type that takes any other type
//        of argument and generates the appropriate type.
class VariadicEnumArgument<string name, string type, list<string> values,
                           list<string> enums> : Argument<name, 1>  {
  string Type = type;
  list<string> Values = values;
  list<string> Enums = enums;
}

// This handles one spelling of an attribute.
class Spelling<string name, string variety> {
  string Name = name;
  string Variety = variety;
}

class GNU<string name> : Spelling<name, "GNU">;
class Declspec<string name> : Spelling<name, "Declspec">;
class Microsoft<string name> : Spelling<name, "Microsoft">;
class CXX11<string namespace, string name, int version = 1>
    : Spelling<name, "CXX11"> {
  string Namespace = namespace;
  int Version = version;
}
class C2x<string namespace, string name, int version = 1>
    : Spelling<name, "C2x"> {
  string Namespace = namespace;
  int Version = version;
}

class Keyword<string name> : Spelling<name, "Keyword">;
class Pragma<string namespace, string name> : Spelling<name, "Pragma"> {
  string Namespace = namespace;
}

// The GCC spelling implies GNU<name>, CXX11<"gnu", name>, and optionally,
// C2x<"gnu", name>. This spelling should be used for any GCC-compatible
// attributes.
class GCC<string name, bit allowInC = 1> : Spelling<name, "GCC"> {
  bit AllowInC = allowInC;
}

// The Clang spelling implies GNU<name>, CXX11<"clang", name>, and optionally,
// C2x<"clang", name>. This spelling should be used for any Clang-specific
// attributes.
class Clang<string name, bit allowInC = 1> : Spelling<name, "Clang"> {
  bit AllowInC = allowInC;
}

// HLSL Semantic spellings
class HLSLSemantic<string name> : Spelling<name, "HLSLSemantic">;

class Accessor<string name, list<Spelling> spellings> {
  string Name = name;
  list<Spelling> Spellings = spellings;
}

class SubjectDiag<bit warn> {
  bit Warn = warn;
}
def WarnDiag : SubjectDiag<1>;
def ErrorDiag : SubjectDiag<0>;

class SubjectList<list<AttrSubject> subjects, SubjectDiag diag = WarnDiag,
                  string customDiag = ""> {
  list<AttrSubject> Subjects = subjects;
  SubjectDiag Diag = diag;
  string CustomDiag = customDiag;
}

class LangOpt<string name, code customCode = [{}]> {
  // The language option to test; ignored when custom code is supplied.
  string Name = name;

  // A custom predicate, written as an expression evaluated in a context with
  // "LangOpts" bound.
  code CustomCode = customCode;
}
def MicrosoftExt : LangOpt<"MicrosoftExt">;
def Borland : LangOpt<"Borland">;
def CUDA : LangOpt<"CUDA">;
def HIP : LangOpt<"HIP">;
def SYCL : LangOpt<"SYCLIsDevice">;
def COnly : LangOpt<"", "!LangOpts.CPlusPlus">;
def CPlusPlus : LangOpt<"CPlusPlus">;
def OpenCL : LangOpt<"OpenCL">;
def RenderScript : LangOpt<"RenderScript">;
def ObjC : LangOpt<"ObjC">;
def BlocksSupported : LangOpt<"Blocks">;
def ObjCAutoRefCount : LangOpt<"ObjCAutoRefCount">;
def ObjCNonFragileRuntime
    : LangOpt<"", "LangOpts.ObjCRuntime.allowsClassStubs()">;

def HLSL : LangOpt<"HLSL">;

// Language option for CMSE extensions
def Cmse : LangOpt<"Cmse">;

// Defines targets for target-specific attributes. Empty lists are unchecked.
class TargetSpec {
  // Specifies Architectures for which the target applies, based off the
  // ArchType enumeration in Triple.h.
  list<string> Arches = [];
  // Specifies Operating Systems for which the target applies, based off the
  // OSType enumeration in Triple.h
  list<string> OSes;
  // Specifies Object Formats for which the target applies, based off the
  // ObjectFormatType enumeration in Triple.h
  list<string> ObjectFormats;
  // A custom predicate, written as an expression evaluated in a context
  // with the following declarations in scope:
  //   const clang::TargetInfo &Target;
  //   const llvm::Triple &T = Target.getTriple();
  code CustomCode = [{}];
}

class TargetArch<list<string> arches> : TargetSpec {
  let Arches = arches;
}
def TargetARM : TargetArch<["arm", "thumb", "armeb", "thumbeb"]>;
def TargetAArch64 : TargetArch<["aarch64"]>;
def TargetAnyArm : TargetArch<!listconcat(TargetARM.Arches, TargetAArch64.Arches)>;
def TargetAVR : TargetArch<["avr"]>;
def TargetBPF : TargetArch<["bpfel", "bpfeb"]>;
def TargetMips32 : TargetArch<["mips", "mipsel"]>;
def TargetAnyMips : TargetArch<["mips", "mipsel", "mips64", "mips64el"]>;
def TargetMSP430 : TargetArch<["msp430"]>;
def TargetM68k : TargetArch<["m68k"]>;
def TargetRISCV : TargetArch<["riscv32", "riscv64"]>;
def TargetX86 : TargetArch<["x86"]>;
def TargetAnyX86 : TargetArch<["x86", "x86_64"]>;
def TargetWebAssembly : TargetArch<["wasm32", "wasm64"]>;
def TargetWindows : TargetSpec {
  let OSes = ["Win32"];
}
def TargetHasDLLImportExport : TargetSpec {
  let CustomCode = [{ Target.getTriple().hasDLLImportExport() }];
}
def TargetItaniumCXXABI : TargetSpec {
  let CustomCode = [{ Target.getCXXABI().isItaniumFamily() }];
}
def TargetMicrosoftCXXABI : TargetArch<["x86", "x86_64", "arm", "thumb", "aarch64"]> {
  let CustomCode = [{ Target.getCXXABI().isMicrosoft() }];
}
def TargetELF : TargetSpec {
  let ObjectFormats = ["ELF"];
}

def TargetSupportsInitPriority : TargetSpec {
  let CustomCode = [{ !Target.getTriple().isOSzOS() }];
}
// Attribute subject match rules that are used for #pragma clang attribute.
//
// A instance of AttrSubjectMatcherRule represents an individual match rule.
// An individual match rule can correspond to a number of different attribute
// subjects, e.g. "record" matching rule corresponds to the Record and
// CXXRecord attribute subjects.
//
// Match rules are used in the subject list of the #pragma clang attribute.
// Match rules can have sub-match rules that are instances of
// AttrSubjectMatcherSubRule. A sub-match rule can correspond to a number
// of different attribute subjects, and it can have a negated spelling as well.
// For example, "variable(unless(is_parameter))" matching rule corresponds to
// the NonParmVar attribute subject.
class AttrSubjectMatcherSubRule<string name, list<AttrSubject> subjects,
                                bit negated = 0> {
  string Name = name;
  list<AttrSubject> Subjects = subjects;
  bit Negated = negated;
  // Lists language options, one of which is required to be true for the
  // attribute to be applicable. If empty, the language options are taken
  // from the parent matcher rule.
  list<LangOpt> LangOpts = [];
}
class AttrSubjectMatcherRule<string name, list<AttrSubject> subjects,
                             list<AttrSubjectMatcherSubRule> subrules = []> {
  string Name = name;
  list<AttrSubject> Subjects = subjects;
  list<AttrSubjectMatcherSubRule> Constraints = subrules;
  // Lists language options, one of which is required to be true for the
  // attribute to be applicable. If empty, no language options are required.
  list<LangOpt> LangOpts = [];
}

// function(is_member)
def SubRuleForCXXMethod : AttrSubjectMatcherSubRule<"is_member", [CXXMethod]> {
  let LangOpts = [CPlusPlus];
}
def SubjectMatcherForFunction : AttrSubjectMatcherRule<"function", [Function], [
  SubRuleForCXXMethod
]>;
// hasType is abstract, it should be used with one of the sub-rules.
def SubjectMatcherForType : AttrSubjectMatcherRule<"hasType", [], [
  AttrSubjectMatcherSubRule<"functionType", [FunctionLike]>

  // FIXME: There's a matcher ambiguity with objc methods and blocks since
  // functionType excludes them but functionProtoType includes them.
  // AttrSubjectMatcherSubRule<"functionProtoType", [HasFunctionProto]>
]>;
def SubjectMatcherForTypedef : AttrSubjectMatcherRule<"type_alias",
                                                      [TypedefName]>;
def SubjectMatcherForRecord : AttrSubjectMatcherRule<"record", [Record,
                                                                CXXRecord], [
  // unless(is_union)
  AttrSubjectMatcherSubRule<"is_union", [Struct], 1>
]>;
def SubjectMatcherForEnum : AttrSubjectMatcherRule<"enum", [Enum]>;
def SubjectMatcherForEnumConstant : AttrSubjectMatcherRule<"enum_constant",
                                                           [EnumConstant]>;
def SubjectMatcherForVar : AttrSubjectMatcherRule<"variable", [Var], [
  AttrSubjectMatcherSubRule<"is_thread_local", [TLSVar]>,
  AttrSubjectMatcherSubRule<"is_global", [GlobalVar]>,
  AttrSubjectMatcherSubRule<"is_local", [LocalVar]>,
  AttrSubjectMatcherSubRule<"is_parameter", [ParmVar]>,
  // unless(is_parameter)
  AttrSubjectMatcherSubRule<"is_parameter", [NonParmVar], 1>
]>;
def SubjectMatcherForField : AttrSubjectMatcherRule<"field", [Field]>;
def SubjectMatcherForNamespace : AttrSubjectMatcherRule<"namespace",
                                                        [Namespace]> {
  let LangOpts = [CPlusPlus];
}
def SubjectMatcherForObjCInterface : AttrSubjectMatcherRule<"objc_interface",
                                                            [ObjCInterface]> {
  let LangOpts = [ObjC];
}
def SubjectMatcherForObjCProtocol : AttrSubjectMatcherRule<"objc_protocol",
                                                           [ObjCProtocol]> {
  let LangOpts = [ObjC];
}
def SubjectMatcherForObjCCategory : AttrSubjectMatcherRule<"objc_category",
                                                           [ObjCCategory]> {
  let LangOpts = [ObjC];
}
def SubjectMatcherForObjCImplementation :
    AttrSubjectMatcherRule<"objc_implementation", [ObjCImpl]> {
  let LangOpts = [ObjC];
}
def SubjectMatcherForObjCMethod : AttrSubjectMatcherRule<"objc_method",
                                                         [ObjCMethod], [
  AttrSubjectMatcherSubRule<"is_instance", [ObjCInstanceMethod]>
]> {
  let LangOpts = [ObjC];
}
def SubjectMatcherForObjCProperty : AttrSubjectMatcherRule<"objc_property",
                                                           [ObjCProperty]> {
  let LangOpts = [ObjC];
}
def SubjectMatcherForBlock : AttrSubjectMatcherRule<"block", [Block]> {
  let LangOpts = [BlocksSupported];
}

// Aggregate attribute subject match rules are abstract match rules that can't
// be used directly in #pragma clang attribute. Instead, users have to use
// subject match rules that correspond to attribute subjects that derive from
// the specified subject.
class AttrSubjectMatcherAggregateRule<AttrSubject subject> {
  AttrSubject Subject = subject;
}

def SubjectMatcherForNamed : AttrSubjectMatcherAggregateRule<Named>;

class Attr {
  // The various ways in which an attribute can be spelled in source
  list<Spelling> Spellings;
  // The things to which an attribute can appertain
  SubjectList Subjects;
  // The arguments allowed on an attribute
  list<Argument> Args = [];
  // Accessors which should be generated for the attribute.
  list<Accessor> Accessors = [];
  // Set to true for attributes with arguments which require delayed parsing.
  bit LateParsed = 0;
  // Set to false to prevent an attribute from being propagated from a template
  // to the instantiation.
  bit Clone = 1;
  // Set to true for attributes which must be instantiated within templates
  bit TemplateDependent = 0;
  // Set to true for attributes that have a corresponding AST node.
  bit ASTNode = 1;
  // Set to true for attributes which have handler in Sema.
  bit SemaHandler = 1;
  // Set to true if this attribute doesn't need custom handling in Sema.
  bit SimpleHandler = 0;
  // Set to true for attributes that are completely ignored.
  bit Ignored = 0;
  // Set to true if the attribute's parsing does not match its semantic
  // content. Eg) It parses 3 args, but semantically takes 4 args.  Opts out of
  // common attribute error checking.
  bit HasCustomParsing = 0;
  // Set to true if all of the attribute's arguments should be parsed in an
  // unevaluated context.
  bit ParseArgumentsAsUnevaluated = 0;
  // Set to true if this attribute meaningful when applied to or inherited
  // in a class template definition.
  bit MeaningfulToClassTemplateDefinition = 0;
  // Set to true if this attribute can be used with '#pragma clang attribute'.
  // By default, an attribute is supported by the '#pragma clang attribute'
  // only when:
  // - It has a subject list whose subjects can be represented using subject
  //   match rules.
  // - It has GNU/CXX11 spelling and doesn't require delayed parsing.
  bit PragmaAttributeSupport;
  // Set to true if this attribute accepts parameter pack expansion expressions.
  bit AcceptsExprPack = 0;
  // Lists language options, one of which is required to be true for the
  // attribute to be applicable. If empty, no language options are required.
  list<LangOpt> LangOpts = [];
  // Any additional text that should be included verbatim in the class.
  // Note: Any additional data members will leak and should be constructed
  // externally on the ASTContext.
  code AdditionalMembers = [{}];
  // Any documentation that should be associated with the attribute. Since an
  // attribute may be documented under multiple categories, more than one
  // Documentation entry may be listed.
  list<Documentation> Documentation;
}

/// Used to define a set of mutually exclusive attributes.
class MutualExclusions<list<Attr> Ex> {
  list<Attr> Exclusions = Ex;
}

/// A type attribute is not processed on a declaration or a statement.
class TypeAttr : Attr;

/// A stmt attribute is not processed on a declaration or a type.
class StmtAttr : Attr;

/// An inheritable attribute is inherited by later redeclarations.
class InheritableAttr : Attr {
  // Set to true if this attribute can be duplicated on a subject when inheriting
  // attributes from prior declarations.
  bit InheritEvenIfAlreadyPresent = 0;
}

/// Some attributes, like calling conventions, can appear in either the
/// declaration or the type position. These attributes are morally type
/// attributes, but have historically been written on declarations.
class DeclOrTypeAttr : InheritableAttr;

/// A attribute is either a declaration attribute or a statement attribute.
class DeclOrStmtAttr : InheritableAttr;

/// An attribute class for HLSL Annotations.
class HLSLAnnotationAttr : InheritableAttr;

/// A target-specific attribute.  This class is meant to be used as a mixin
/// with InheritableAttr or Attr depending on the attribute's needs.
class TargetSpecificAttr<TargetSpec target> {
  TargetSpec Target = target;
  // Attributes are generally required to have unique spellings for their names
  // so that the parser can determine what kind of attribute it has parsed.
  // However, target-specific attributes are special in that the attribute only
  // "exists" for a given target. So two target-specific attributes can share
  // the same name when they exist in different targets. To support this, a
  // Kind can be explicitly specified for a target-specific attribute. This
  // corresponds to the ParsedAttr::AT_* enum that is generated and it
  // should contain a shared value between the attributes.
  //
  // Target-specific attributes which use this feature should ensure that the
  // spellings match exactly between the attributes, and if the arguments or
  // subjects differ, should specify HasCustomParsing = 1 and implement their
  // own parsing and semantic handling requirements as-needed.
  string ParseKind;
}

/// An inheritable parameter attribute is inherited by later
/// redeclarations, even when it's written on a parameter.
class InheritableParamAttr : InheritableAttr;

/// An attribute which changes the ABI rules for a specific parameter.
class ParameterABIAttr : InheritableParamAttr {
  let Subjects = SubjectList<[ParmVar]>;
}

/// An ignored attribute, which we parse but discard with no checking.
class IgnoredAttr : Attr {
  let Ignored = 1;
  let ASTNode = 0;
  let SemaHandler = 0;
  let Documentation = [InternalOnly];
}

//
// Attributes begin here
//

def AbiTag : Attr {
  let Spellings = [GCC<"abi_tag", /*AllowInC*/0>];
  let Args = [VariadicStringArgument<"Tags">];
  let Subjects = SubjectList<[Struct, Var, Function, Namespace], ErrorDiag>;
  let MeaningfulToClassTemplateDefinition = 1;
  let Documentation = [AbiTagsDocs];
}

def AddressSpace : TypeAttr {
  let Spellings = [Clang<"address_space">];
  let Args = [IntArgument<"AddressSpace">];
  let Documentation = [Undocumented];
}

def Alias : Attr {
  let Spellings = [GCC<"alias">];
  let Args = [StringArgument<"Aliasee">];
  let Subjects = SubjectList<[Function, GlobalVar], ErrorDiag>;
  let Documentation = [Undocumented];
}

def BuiltinAlias : Attr {
  let Spellings = [CXX11<"clang", "builtin_alias">,
                   C2x<"clang", "builtin_alias">,
                   GNU<"clang_builtin_alias">];
  let Args = [IdentifierArgument<"BuiltinName">];
  let Subjects = SubjectList<[Function], ErrorDiag>;
  let Documentation = [BuiltinAliasDocs];
}

def ArmBuiltinAlias : InheritableAttr, TargetSpecificAttr<TargetAnyArm> {
  let Spellings = [Clang<"__clang_arm_builtin_alias">];
  let Args = [IdentifierArgument<"BuiltinName">];
  let Subjects = SubjectList<[Function], ErrorDiag>;
  let Documentation = [ArmBuiltinAliasDocs];
}

def Aligned : InheritableAttr {
  let Spellings = [GCC<"aligned">, Declspec<"align">, Keyword<"alignas">,
                   Keyword<"_Alignas">];
  let Args = [AlignedArgument<"Alignment", 1>];
  let Accessors = [Accessor<"isGNU", [GCC<"aligned">]>,
                   Accessor<"isC11", [Keyword<"_Alignas">]>,
                   Accessor<"isAlignas", [Keyword<"alignas">,
                                          Keyword<"_Alignas">]>,
                   Accessor<"isDeclspec",[Declspec<"align">]>];
  let Documentation = [Undocumented];
}

def AlignValue : Attr {
  let Spellings = [
    // Unfortunately, this is semantically an assertion, not a directive
    // (something else must ensure the alignment), so aligned_value is a
    // probably a better name. We might want to add an aligned_value spelling in
    // the future (and a corresponding C++ attribute), but this can be done
    // later once we decide if we also want them to have slightly-different
    // semantics than Intel's align_value.
    //
    // Does not get a [[]] spelling because the attribute is not exposed as such
    // by Intel.
    GNU<"align_value">
    // Intel's compiler on Windows also supports:
    // , Declspec<"align_value">
  ];
  let Args = [ExprArgument<"Alignment">];
  let Subjects = SubjectList<[Var, TypedefName]>;
  let Documentation = [AlignValueDocs];
}

def AlignMac68k : InheritableAttr {
  // This attribute has no spellings as it is only ever created implicitly.
  let Spellings = [];
  let SemaHandler = 0;
  let Documentation = [InternalOnly];
}

def AlignNatural : InheritableAttr {
  // This attribute has no spellings as it is only ever created implicitly.
  let Spellings = [];
  let SemaHandler = 0;
  let Documentation = [InternalOnly];
}

def AlwaysInline : DeclOrStmtAttr {
  let Spellings = [GCC<"always_inline">, CXX11<"clang", "always_inline">,
                   C2x<"clang", "always_inline">, Keyword<"__forceinline">];
  let Accessors = [Accessor<"isClangAlwaysInline", [CXX11<"clang", "always_inline">,
                                                    C2x<"clang", "always_inline">]>];
  let Subjects = SubjectList<[Function, Stmt], WarnDiag,
                             "functions and statements">;
  let Documentation = [AlwaysInlineDocs];
}

def Artificial : InheritableAttr {
  let Spellings = [GCC<"artificial">];
  let Subjects = SubjectList<[InlineFunction]>;
  let Documentation = [ArtificialDocs];
  let SimpleHandler = 1;
}

def XRayInstrument : InheritableAttr {
  let Spellings = [Clang<"xray_always_instrument">,
                   Clang<"xray_never_instrument">];
  let Subjects = SubjectList<[Function, ObjCMethod]>;
  let Accessors = [Accessor<"alwaysXRayInstrument",
                     [Clang<"xray_always_instrument">]>,
                   Accessor<"neverXRayInstrument",
                     [Clang<"xray_never_instrument">]>];
  let Documentation = [XRayDocs];
  let SimpleHandler = 1;
}

def XRayLogArgs : InheritableAttr {
  let Spellings = [Clang<"xray_log_args">];
  let Subjects = SubjectList<[Function, ObjCMethod]>;
  // This argument is a count not an index, so it has the same encoding (base
  // 1 including C++ implicit this parameter) at the source and LLVM levels of
  // representation, so ParamIdxArgument is inappropriate.  It is never used
  // at the AST level of representation, so it never needs to be adjusted not
  // to include any C++ implicit this parameter.  Thus, we just store it and
  // use it as an unsigned that never needs adjustment.
  let Args = [UnsignedArgument<"ArgumentCount">];
  let Documentation = [XRayDocs];
}

def PatchableFunctionEntry
    : InheritableAttr,
      TargetSpecificAttr<TargetArch<
          ["aarch64", "aarch64_be", "riscv32", "riscv64", "x86", "x86_64"]>> {
  let Spellings = [GCC<"patchable_function_entry">];
  let Subjects = SubjectList<[Function, ObjCMethod]>;
  let Args = [UnsignedArgument<"Count">, DefaultIntArgument<"Offset", 0>];
  let Documentation = [PatchableFunctionEntryDocs];
}

def TLSModel : InheritableAttr {
  let Spellings = [GCC<"tls_model">];
  let Subjects = SubjectList<[TLSVar], ErrorDiag>;
  let Args = [StringArgument<"Model">];
  let Documentation = [TLSModelDocs];
}

def AnalyzerNoReturn : InheritableAttr {
  // TODO: should this attribute be exposed with a [[]] spelling under the clang
  // vendor namespace, or should it use a vendor namespace specific to the
  // analyzer?
  let Spellings = [GNU<"analyzer_noreturn">];
  // TODO: Add subject list.
  let Documentation = [Undocumented];
}

def Annotate : InheritableParamAttr {
  let Spellings = [Clang<"annotate">];
  let Args = [StringArgument<"Annotation">, VariadicExprArgument<"Args">];
  // Ensure that the annotate attribute can be used with
  // '#pragma clang attribute' even though it has no subject list.
  let AdditionalMembers = [{
  static AnnotateAttr *Create(ASTContext &Ctx, llvm::StringRef Annotation, \
              const AttributeCommonInfo &CommonInfo) {
    return AnnotateAttr::Create(Ctx, Annotation, nullptr, 0, CommonInfo);
  }
  static AnnotateAttr *CreateImplicit(ASTContext &Ctx, llvm::StringRef Annotation, \
              const AttributeCommonInfo &CommonInfo = {SourceRange{}}) {
    return AnnotateAttr::CreateImplicit(Ctx, Annotation, nullptr, 0, CommonInfo);
  }
  }];
  let PragmaAttributeSupport = 1;
  let AcceptsExprPack = 1;
  let Documentation = [Undocumented];
}

def AnnotateType : TypeAttr {
  let Spellings = [CXX11<"clang", "annotate_type">, C2x<"clang", "annotate_type">];
  let Args = [StringArgument<"Annotation">, VariadicExprArgument<"Args">];
  let HasCustomParsing = 1;
  let AcceptsExprPack = 1;
  let Documentation = [AnnotateTypeDocs];
}

def ARMInterrupt : InheritableAttr, TargetSpecificAttr<TargetARM> {
  // NOTE: If you add any additional spellings, M68kInterrupt's,
  // MSP430Interrupt's, MipsInterrupt's and AnyX86Interrupt's spellings
  // must match.
  let Spellings = [GCC<"interrupt">];
  let Args = [EnumArgument<"Interrupt", "InterruptType",
                           ["IRQ", "FIQ", "SWI", "ABORT", "UNDEF", ""],
                           ["IRQ", "FIQ", "SWI", "ABORT", "UNDEF", "Generic"],
                           1>];
  let ParseKind = "Interrupt";
  let HasCustomParsing = 1;
  let Documentation = [ARMInterruptDocs];
}

def AVRInterrupt : InheritableAttr, TargetSpecificAttr<TargetAVR> {
  let Spellings = [GCC<"interrupt">];
  let Subjects = SubjectList<[Function]>;
  let ParseKind = "Interrupt";
  let Documentation = [AVRInterruptDocs];
}

def AVRSignal : InheritableAttr, TargetSpecificAttr<TargetAVR> {
  let Spellings = [GCC<"signal">];
  let Subjects = SubjectList<[Function]>;
  let Documentation = [AVRSignalDocs];
}

def AsmLabel : InheritableAttr {
  let Spellings = [Keyword<"asm">, Keyword<"__asm__">];
  let Args = [
    // Label specifies the mangled name for the decl.
    StringArgument<"Label">,

    // IsLiteralLabel specifies whether the label is literal (i.e. suppresses
    // the global C symbol prefix) or not. If not, the mangle-suppression prefix
    // ('\01') is omitted from the decl name at the LLVM IR level.
    //
    // Non-literal labels are used by some external AST sources like LLDB.
    BoolArgument<"IsLiteralLabel", /*optional=*/0, /*fake=*/1>
  ];
  let SemaHandler = 0;
  let Documentation = [AsmLabelDocs];
  let AdditionalMembers =
[{
bool isEquivalent(AsmLabelAttr *Other) const {
  return getLabel() == Other->getLabel() && getIsLiteralLabel() == Other->getIsLiteralLabel();
}
}];
}

def Availability : InheritableAttr {
  let Spellings = [Clang<"availability">];
  let Args = [IdentifierArgument<"platform">, VersionArgument<"introduced">,
              VersionArgument<"deprecated">, VersionArgument<"obsoleted">,
              BoolArgument<"unavailable">, StringArgument<"message">,
              BoolArgument<"strict">, StringArgument<"replacement">,
              IntArgument<"priority">];
  let AdditionalMembers =
[{static llvm::StringRef getPrettyPlatformName(llvm::StringRef Platform) {
    return llvm::StringSwitch<llvm::StringRef>(Platform)
             .Case("android", "Android")
             .Case("fuchsia", "Fuchsia")
             .Case("ios", "iOS")
             .Case("macos", "macOS")
             .Case("tvos", "tvOS")
             .Case("watchos", "watchOS")
             .Case("driverkit", "DriverKit")
             .Case("ios_app_extension", "iOS (App Extension)")
             .Case("macos_app_extension", "macOS (App Extension)")
             .Case("tvos_app_extension", "tvOS (App Extension)")
             .Case("watchos_app_extension", "watchOS (App Extension)")
             .Case("maccatalyst", "macCatalyst")
             .Case("maccatalyst_app_extension", "macCatalyst (App Extension)")
             .Case("swift", "Swift")
             .Case("shadermodel", "HLSL ShaderModel")
             .Default(llvm::StringRef());
}
static llvm::StringRef getPlatformNameSourceSpelling(llvm::StringRef Platform) {
    return llvm::StringSwitch<llvm::StringRef>(Platform)
             .Case("ios", "iOS")
             .Case("macos", "macOS")
             .Case("tvos", "tvOS")
             .Case("watchos", "watchOS")
             .Case("ios_app_extension", "iOSApplicationExtension")
             .Case("macos_app_extension", "macOSApplicationExtension")
             .Case("tvos_app_extension", "tvOSApplicationExtension")
             .Case("watchos_app_extension", "watchOSApplicationExtension")
             .Case("maccatalyst", "macCatalyst")
             .Case("maccatalyst_app_extension", "macCatalystApplicationExtension")
             .Case("zos", "z/OS")
             .Case("shadermodel", "ShaderModel")
             .Default(Platform);
}
static llvm::StringRef canonicalizePlatformName(llvm::StringRef Platform) {
    return llvm::StringSwitch<llvm::StringRef>(Platform)
             .Case("iOS", "ios")
             .Case("macOS", "macos")
             .Case("tvOS", "tvos")
             .Case("watchOS", "watchos")
             .Case("iOSApplicationExtension", "ios_app_extension")
             .Case("macOSApplicationExtension", "macos_app_extension")
             .Case("tvOSApplicationExtension", "tvos_app_extension")
             .Case("watchOSApplicationExtension", "watchos_app_extension")
             .Case("macCatalyst", "maccatalyst")
             .Case("macCatalystApplicationExtension", "maccatalyst_app_extension")
             .Case("ShaderModel", "shadermodel")
             .Default(Platform);
} }];
  let HasCustomParsing = 1;
  let InheritEvenIfAlreadyPresent = 1;
  let Subjects = SubjectList<[Named]>;
  let Documentation = [AvailabilityDocs];
}

def ExternalSourceSymbol : InheritableAttr {
  let Spellings = [Clang<"external_source_symbol">];
  let Args = [StringArgument<"language", 1>,
              StringArgument<"definedIn", 1>,
              BoolArgument<"generatedDeclaration", 1>];
  let HasCustomParsing = 1;
  let Subjects = SubjectList<[Named]>;
  let Documentation = [ExternalSourceSymbolDocs];
}

def Blocks : InheritableAttr {
  let Spellings = [Clang<"blocks">];
  let Args = [EnumArgument<"Type", "BlockType", ["byref"], ["ByRef"]>];
  let Documentation = [Undocumented];
}

def Bounded : IgnoredAttr {
  // Does not have a [[]] spelling because the attribute is ignored.
  let Spellings = [GNU<"bounded">];
}

def CarriesDependency : InheritableParamAttr {
  let Spellings = [GNU<"carries_dependency">,
                   CXX11<"","carries_dependency", 200809>];
  let Subjects = SubjectList<[ParmVar, ObjCMethod, Function], ErrorDiag>;
  let Documentation = [CarriesDependencyDocs];
}

def CDecl : DeclOrTypeAttr {
  let Spellings = [GCC<"cdecl">, Keyword<"__cdecl">, Keyword<"_cdecl">];
//  let Subjects = [Function, ObjCMethod];
  let Documentation = [Undocumented];
}

// cf_audited_transfer indicates that the given function has been
// audited and has been marked with the appropriate cf_consumed and
// cf_returns_retained attributes.  It is generally applied by
// '#pragma clang arc_cf_code_audited' rather than explicitly.
def CFAuditedTransfer : InheritableAttr {
  let Spellings = [Clang<"cf_audited_transfer">];
  let Subjects = SubjectList<[Function], ErrorDiag>;
  let Documentation = [Undocumented];
  let SimpleHandler = 1;
}

// cf_unknown_transfer is an explicit opt-out of cf_audited_transfer.
// It indicates that the function has unknown or unautomatable
// transfer semantics.
def CFUnknownTransfer : InheritableAttr {
  let Spellings = [Clang<"cf_unknown_transfer">];
  let Subjects = SubjectList<[Function], ErrorDiag>;
  let Documentation = [Undocumented];
  let SimpleHandler = 1;
}
def : MutualExclusions<[CFAuditedTransfer, CFUnknownTransfer]>;

def CFReturnsRetained : InheritableAttr {
  let Spellings = [Clang<"cf_returns_retained">];
//  let Subjects = SubjectList<[ObjCMethod, ObjCProperty, Function]>;
  let Documentation = [RetainBehaviorDocs];
}

def CFReturnsNotRetained : InheritableAttr {
  let Spellings = [Clang<"cf_returns_not_retained">];
//  let Subjects = SubjectList<[ObjCMethod, ObjCProperty, Function]>;
  let Documentation = [RetainBehaviorDocs];
}

def CFConsumed : InheritableParamAttr {
  let Spellings = [Clang<"cf_consumed">];
  let Subjects = SubjectList<[ParmVar]>;
  let Documentation = [RetainBehaviorDocs];
}

// OSObject-based attributes.
def OSConsumed : InheritableParamAttr {
  let Spellings = [Clang<"os_consumed">];
  let Subjects = SubjectList<[ParmVar]>;
  let Documentation = [RetainBehaviorDocs];
}

def OSReturnsRetained : InheritableAttr {
  let Spellings = [Clang<"os_returns_retained">];
  let Subjects = SubjectList<[Function, ObjCMethod, ObjCProperty, ParmVar]>;
  let Documentation = [RetainBehaviorDocs];
}

def OSReturnsNotRetained : InheritableAttr {
  let Spellings = [Clang<"os_returns_not_retained">];
  let Subjects = SubjectList<[Function, ObjCMethod, ObjCProperty, ParmVar]>;
  let Documentation = [RetainBehaviorDocs];
}

def OSReturnsRetainedOnZero : InheritableAttr {
  let Spellings = [Clang<"os_returns_retained_on_zero">];
  let Subjects = SubjectList<[ParmVar]>;
  let Documentation = [RetainBehaviorDocs];
}

def OSReturnsRetainedOnNonZero : InheritableAttr {
  let Spellings = [Clang<"os_returns_retained_on_non_zero">];
  let Subjects = SubjectList<[ParmVar]>;
  let Documentation = [RetainBehaviorDocs];
}

def OSConsumesThis : InheritableAttr {
  let Spellings = [Clang<"os_consumes_this">];
  let Subjects = SubjectList<[NonStaticCXXMethod]>;
  let Documentation = [RetainBehaviorDocs];
  let SimpleHandler = 1;
}

def Cleanup : InheritableAttr {
  let Spellings = [GCC<"cleanup">];
  let Args = [DeclArgument<Function, "FunctionDecl">];
  let Subjects = SubjectList<[LocalVar]>;
  let Documentation = [Undocumented];
}

def CmseNSEntry : InheritableAttr, TargetSpecificAttr<TargetARM> {
  let Spellings = [GNU<"cmse_nonsecure_entry">];
  let Subjects = SubjectList<[Function]>;
  let LangOpts = [Cmse];
  let Documentation = [ArmCmseNSEntryDocs];
}

def CmseNSCall : TypeAttr, TargetSpecificAttr<TargetARM> {
  let Spellings = [GNU<"cmse_nonsecure_call">];
  let LangOpts = [Cmse];
  let Documentation = [ArmCmseNSCallDocs];
}

def Cold : InheritableAttr {
  let Spellings = [GCC<"cold">];
  let Subjects = SubjectList<[Function]>;
  let Documentation = [ColdFunctionEntryDocs];
  let SimpleHandler = 1;
}

def Common : InheritableAttr {
  let Spellings = [GCC<"common">];
  let Subjects = SubjectList<[Var]>;
  let Documentation = [Undocumented];
}

def Const : InheritableAttr {
  let Spellings = [GCC<"const">, GCC<"__const">];
  let Documentation = [Undocumented];
  let SimpleHandler = 1;
}

def ConstInit : InheritableAttr {
  // This attribute does not have a C [[]] spelling because it requires the
  // CPlusPlus language option.
  let Spellings = [Keyword<"constinit">,
                   Clang<"require_constant_initialization", 0>];
  let Subjects = SubjectList<[GlobalVar], ErrorDiag>;
  let Accessors = [Accessor<"isConstinit", [Keyword<"constinit">]>];
  let Documentation = [ConstInitDocs];
  let LangOpts = [CPlusPlus];
  let SimpleHandler = 1;
}

def Constructor : InheritableAttr {
  let Spellings = [GCC<"constructor">];
  let Args = [DefaultIntArgument<"Priority", 65535>];
  let Subjects = SubjectList<[Function]>;
  let Documentation = [Undocumented];
}

def CPUSpecific : InheritableAttr {
  let Spellings = [Clang<"cpu_specific">, Declspec<"cpu_specific">];
  let Args = [VariadicIdentifierArgument<"Cpus">];
  let Subjects = SubjectList<[Function]>;
  let Documentation = [CPUSpecificCPUDispatchDocs];
  let AdditionalMembers = [{
    IdentifierInfo *getCPUName(unsigned Index) const {
      return *(cpus_begin() + Index);
    }
  }];
}

def CPUDispatch : InheritableAttr {
  let Spellings = [Clang<"cpu_dispatch">, Declspec<"cpu_dispatch">];
  let Args = [VariadicIdentifierArgument<"Cpus">];
  let Subjects = SubjectList<[Function]>;
  let Documentation = [CPUSpecificCPUDispatchDocs];
}

// CUDA attributes are spelled __attribute__((attr)) or __declspec(__attr__),
// and they do not receive a [[]] spelling.
def CUDAConstant : InheritableAttr {
  let Spellings = [GNU<"constant">, Declspec<"__constant__">];
  let Subjects = SubjectList<[Var]>;
  let LangOpts = [CUDA];
  let Documentation = [Undocumented];
}

def CUDACudartBuiltin : IgnoredAttr {
  let Spellings = [GNU<"cudart_builtin">, Declspec<"__cudart_builtin__">];
  let LangOpts = [CUDA];
}

def CUDADevice : InheritableAttr {
  let Spellings = [GNU<"device">, Declspec<"__device__">];
  let Subjects = SubjectList<[Function, Var]>;
  let LangOpts = [CUDA];
  let Documentation = [Undocumented];
}

def CUDADeviceBuiltin : IgnoredAttr {
  let Spellings = [GNU<"device_builtin">, Declspec<"__device_builtin__">];
  let LangOpts = [CUDA];
}

def CUDADeviceBuiltinSurfaceType : InheritableAttr {
  let Spellings = [GNU<"device_builtin_surface_type">,
                   Declspec<"__device_builtin_surface_type__">];
  let LangOpts = [CUDA];
  let Subjects = SubjectList<[CXXRecord]>;
  let Documentation = [CUDADeviceBuiltinSurfaceTypeDocs];
  let MeaningfulToClassTemplateDefinition = 1;
  let SimpleHandler = 1;
}

def CUDADeviceBuiltinTextureType : InheritableAttr {
  let Spellings = [GNU<"device_builtin_texture_type">,
                   Declspec<"__device_builtin_texture_type__">];
  let LangOpts = [CUDA];
  let Subjects = SubjectList<[CXXRecord]>;
  let Documentation = [CUDADeviceBuiltinTextureTypeDocs];
  let MeaningfulToClassTemplateDefinition = 1;
  let SimpleHandler = 1;
}
def : MutualExclusions<[CUDADeviceBuiltinSurfaceType,
                        CUDADeviceBuiltinTextureType]>;

def CUDAGlobal : InheritableAttr {
  let Spellings = [GNU<"global">, Declspec<"__global__">];
  let Subjects = SubjectList<[Function]>;
  let LangOpts = [CUDA];
  let Documentation = [Undocumented];
}
def : MutualExclusions<[CUDADevice, CUDAGlobal]>;

def CUDAHost : InheritableAttr {
  let Spellings = [GNU<"host">, Declspec<"__host__">];
  let Subjects = SubjectList<[Function]>;
  let LangOpts = [CUDA];
  let Documentation = [Undocumented];
  let SimpleHandler = 1;
}
def : MutualExclusions<[CUDAGlobal, CUDAHost]>;

def HIPManaged : InheritableAttr {
  let Spellings = [GNU<"managed">, Declspec<"__managed__">];
  let Subjects = SubjectList<[Var]>;
  let LangOpts = [HIP];
  let Documentation = [HIPManagedAttrDocs];
}

def CUDAInvalidTarget : InheritableAttr {
  let Spellings = [];
  let Subjects = SubjectList<[Function]>;
  let LangOpts = [CUDA];
  let Documentation = [InternalOnly];
}

def CUDALaunchBounds : InheritableAttr {
  let Spellings = [GNU<"launch_bounds">, Declspec<"__launch_bounds__">];
  let Args = [ExprArgument<"MaxThreads">, ExprArgument<"MinBlocks", 1>];
  let LangOpts = [CUDA];
  let Subjects = SubjectList<[ObjCMethod, FunctionLike]>;
  // An AST node is created for this attribute, but is not used by other parts
  // of the compiler. However, this node needs to exist in the AST because
  // non-LLVM backends may be relying on the attribute's presence.
  let Documentation = [Undocumented];
}

def CUDAShared : InheritableAttr {
  let Spellings = [GNU<"shared">, Declspec<"__shared__">];
  let Subjects = SubjectList<[Var]>;
  let LangOpts = [CUDA];
  let Documentation = [Undocumented];
}
def : MutualExclusions<[CUDAConstant, CUDAShared, HIPManaged]>;

def SYCLKernel : InheritableAttr {
  let Spellings = [Clang<"sycl_kernel">];
  let Subjects = SubjectList<[FunctionTmpl]>;
  let LangOpts = [SYCL];
  let Documentation = [SYCLKernelDocs];
}

def SYCLSpecialClass: InheritableAttr {
  let Spellings = [Clang<"sycl_special_class">];
  let Subjects = SubjectList<[CXXRecord]>;
  let LangOpts = [SYCL];
  let Documentation = [SYCLSpecialClassDocs];
}

def C11NoReturn : InheritableAttr {
  let Spellings = [Keyword<"_Noreturn">];
  let Subjects = SubjectList<[Function], ErrorDiag>;
  let SemaHandler = 0;
  let Documentation = [C11NoReturnDocs];
}

def CXX11NoReturn : InheritableAttr {
  let Spellings = [CXX11<"", "noreturn", 200809>,
                   C2x<"", "noreturn", 202202>, C2x<"", "_Noreturn", 202202>];
  let Subjects = SubjectList<[Function], ErrorDiag>;
  let Documentation = [CXX11NoReturnDocs];
}

// Similar to CUDA, OpenCL attributes do not receive a [[]] spelling because
// the specification does not expose them with one currently.
def OpenCLKernel : InheritableAttr {
  let Spellings = [Keyword<"__kernel">, Keyword<"kernel">];
  let Subjects = SubjectList<[Function], ErrorDiag>;
  let Documentation = [Undocumented];
  let SimpleHandler = 1;
}

def OpenCLUnrollHint : StmtAttr {
  let Spellings = [GNU<"opencl_unroll_hint">];
  let Subjects = SubjectList<[ForStmt, CXXForRangeStmt, WhileStmt, DoStmt],
                             ErrorDiag, "'for', 'while', and 'do' statements">;
  let Args = [UnsignedArgument<"UnrollHint", /*opt*/1>];
  let Documentation = [OpenCLUnrollHintDocs];
}

def OpenCLIntelReqdSubGroupSize: InheritableAttr {
  let Spellings = [GNU<"intel_reqd_sub_group_size">];
  let Args = [UnsignedArgument<"SubGroupSize">];
  let Subjects = SubjectList<[Function], ErrorDiag>;
  let Documentation = [OpenCLIntelReqdSubGroupSizeDocs];
}

// This attribute is both a type attribute, and a declaration attribute (for
// parameter variables).
def OpenCLAccess : Attr {
  let Spellings = [Keyword<"__read_only">, Keyword<"read_only">,
                   Keyword<"__write_only">, Keyword<"write_only">,
                   Keyword<"__read_write">, Keyword<"read_write">];
  let Subjects = SubjectList<[ParmVar, TypedefName], ErrorDiag>;
  let Accessors = [Accessor<"isReadOnly", [Keyword<"__read_only">,
                                           Keyword<"read_only">]>,
                   Accessor<"isReadWrite", [Keyword<"__read_write">,
                                            Keyword<"read_write">]>,
                   Accessor<"isWriteOnly", [Keyword<"__write_only">,
                                            Keyword<"write_only">]>];
  let Documentation = [OpenCLAccessDocs];
}

def OpenCLPrivateAddressSpace : TypeAttr {
  let Spellings = [Keyword<"__private">, Keyword<"private">, Clang<"opencl_private">];
  let Documentation = [OpenCLAddressSpacePrivateDocs];
}

def OpenCLGlobalAddressSpace : TypeAttr {
  let Spellings = [Keyword<"__global">, Keyword<"global">, Clang<"opencl_global">];
  let Documentation = [OpenCLAddressSpaceGlobalDocs];
}

def OpenCLGlobalDeviceAddressSpace : TypeAttr {
  let Spellings = [Clang<"opencl_global_device">];
  let Documentation = [OpenCLAddressSpaceGlobalExtDocs];
}

def OpenCLGlobalHostAddressSpace : TypeAttr {
  let Spellings = [Clang<"opencl_global_host">];
  let Documentation = [OpenCLAddressSpaceGlobalExtDocs];
}

def OpenCLLocalAddressSpace : TypeAttr {
  let Spellings = [Keyword<"__local">, Keyword<"local">, Clang<"opencl_local">];
  let Documentation = [OpenCLAddressSpaceLocalDocs];
}

def OpenCLConstantAddressSpace : TypeAttr {
  let Spellings = [Keyword<"__constant">, Keyword<"constant">, Clang<"opencl_constant">];
  let Documentation = [OpenCLAddressSpaceConstantDocs];
}

def OpenCLGenericAddressSpace : TypeAttr {
  let Spellings = [Keyword<"__generic">, Keyword<"generic">, Clang<"opencl_generic">];
  let Documentation = [OpenCLAddressSpaceGenericDocs];
}

def OpenCLNoSVM : Attr {
  let Spellings = [GNU<"nosvm">];
  let Subjects = SubjectList<[Var]>;
  let Documentation = [OpenCLNoSVMDocs];
  let LangOpts = [OpenCL];
  let ASTNode = 0;
}

def RenderScriptKernel : Attr {
  let Spellings = [GNU<"kernel">];
  let Subjects = SubjectList<[Function]>;
  let Documentation = [RenderScriptKernelAttributeDocs];
  let LangOpts = [RenderScript];
  let SimpleHandler = 1;
}

def Deprecated : InheritableAttr {
  let Spellings = [GCC<"deprecated">, Declspec<"deprecated">,
                   CXX11<"","deprecated", 201309>,
                   C2x<"", "deprecated", 201904>];
  let Args = [StringArgument<"Message", 1>,
              // An optional string argument that enables us to provide a
              // Fix-It.
              StringArgument<"Replacement", 1>];
  let MeaningfulToClassTemplateDefinition = 1;
  let Documentation = [DeprecatedDocs];
}

def Destructor : InheritableAttr {
  let Spellings = [GCC<"destructor">];
  let Args = [DefaultIntArgument<"Priority", 65535>];
  let Subjects = SubjectList<[Function]>;
  let Documentation = [Undocumented];
}

def EmptyBases : InheritableAttr, TargetSpecificAttr<TargetMicrosoftCXXABI> {
  let Spellings = [Declspec<"empty_bases">];
  let Subjects = SubjectList<[CXXRecord]>;
  let Documentation = [EmptyBasesDocs];
  let SimpleHandler = 1;
}

def AllocSize : InheritableAttr {
  let Spellings = [GCC<"alloc_size">];
  let Subjects = SubjectList<[HasFunctionProto]>;
  let Args = [ParamIdxArgument<"ElemSizeParam">,
              ParamIdxArgument<"NumElemsParam", /*opt*/ 1>];
  let TemplateDependent = 1;
  let Documentation = [AllocSizeDocs];
}

def EnableIf : InheritableAttr {
  // Does not have a [[]] spelling because this attribute requires the ability
  // to parse function arguments but the attribute is not written in the type
  // position.
  let Spellings = [GNU<"enable_if">];
  let Subjects = SubjectList<[Function]>;
  let Args = [ExprArgument<"Cond">, StringArgument<"Message">];
  let TemplateDependent = 1;
  let Documentation = [EnableIfDocs];
}

def ExtVectorType : Attr {
  // This is an OpenCL-related attribute and does not receive a [[]] spelling.
  let Spellings = [GNU<"ext_vector_type">];
  // FIXME: This subject list is wrong; this is a type attribute.
  let Subjects = SubjectList<[TypedefName], ErrorDiag>;
  let Args = [ExprArgument<"NumElements">];
  let ASTNode = 0;
  let Documentation = [Undocumented];
  // This is a type attribute with an incorrect subject list, so should not be
  // permitted by #pragma clang attribute.
  let PragmaAttributeSupport = 0;
}

def FallThrough : StmtAttr {
  let Spellings = [CXX11<"", "fallthrough", 201603>,
                   C2x<"", "fallthrough", 201910>,
                   CXX11<"clang", "fallthrough">, GCC<"fallthrough">];
  // The attribute only applies to a NullStmt, but we have special fix-it
  // behavior if applied to a case label.
  let Subjects = SubjectList<[NullStmt, SwitchCase], ErrorDiag,
                             "empty statements">;
  let Documentation = [FallthroughDocs];
}

def Likely : StmtAttr {
  let Spellings = [CXX11<"", "likely", 201803>, C2x<"clang", "likely">];
  let Documentation = [LikelihoodDocs];
}

def Unlikely : StmtAttr {
  let Spellings = [CXX11<"", "unlikely", 201803>, C2x<"clang", "unlikely">];
  let Documentation = [LikelihoodDocs];
}
def : MutualExclusions<[Likely, Unlikely]>;

def NoMerge : DeclOrStmtAttr {
  let Spellings = [Clang<"nomerge">];
  let Documentation = [NoMergeDocs];
  let Subjects = SubjectList<[Function, Stmt], ErrorDiag,
                             "functions and statements">;
  let SimpleHandler = 1;
}

def MustTail : StmtAttr {
  let Spellings = [Clang<"musttail">];
  let Documentation = [MustTailDocs];
  let Subjects = SubjectList<[ReturnStmt], ErrorDiag, "return statements">;
}

def FastCall : DeclOrTypeAttr {
  let Spellings = [GCC<"fastcall">, Keyword<"__fastcall">,
                   Keyword<"_fastcall">];
//  let Subjects = [Function, ObjCMethod];
  let Documentation = [FastCallDocs];
}

def RegCall : DeclOrTypeAttr {
  let Spellings = [GCC<"regcall">, Keyword<"__regcall">];
  let Documentation = [RegCallDocs];
}

def Final : InheritableAttr {
  let Spellings = [Keyword<"final">, Keyword<"sealed">];
  let Accessors = [Accessor<"isSpelledAsSealed", [Keyword<"sealed">]>];
  let SemaHandler = 0;
  // Omitted from docs, since this is language syntax, not an attribute, as far
  // as users are concerned.
  let Documentation = [InternalOnly];
}

def MinSize : InheritableAttr {
  let Spellings = [Clang<"minsize">];
  let Subjects = SubjectList<[Function, ObjCMethod], ErrorDiag>;
  let Documentation = [MinSizeDocs];
}

def FlagEnum : InheritableAttr {
  let Spellings = [Clang<"flag_enum">];
  let Subjects = SubjectList<[Enum]>;
  let Documentation = [FlagEnumDocs];
  let SimpleHandler = 1;
}

def EnumExtensibility : InheritableAttr {
  let Spellings = [Clang<"enum_extensibility">];
  let Subjects = SubjectList<[Enum]>;
  let Args = [EnumArgument<"Extensibility", "Kind",
              ["closed", "open"], ["Closed", "Open"]>];
  let Documentation = [EnumExtensibilityDocs];
}

def Flatten : InheritableAttr {
  let Spellings = [GCC<"flatten">];
  let Subjects = SubjectList<[Function], ErrorDiag>;
  let Documentation = [FlattenDocs];
  let SimpleHandler = 1;
}

def Format : InheritableAttr {
  let Spellings = [GCC<"format">];
  let Args = [IdentifierArgument<"Type">, IntArgument<"FormatIdx">,
              IntArgument<"FirstArg">];
  let Subjects = SubjectList<[ObjCMethod, Block, HasFunctionProto]>;
  let Documentation = [FormatDocs];
}

def FormatArg : InheritableAttr {
  let Spellings = [GCC<"format_arg">];
  let Args = [ParamIdxArgument<"FormatIdx">];
  let Subjects = SubjectList<[ObjCMethod, HasFunctionProto]>;
  let Documentation = [Undocumented];
}

def Callback : InheritableAttr {
  let Spellings = [Clang<"callback">];
  let Args = [VariadicParamOrParamIdxArgument<"Encoding">];
  let Subjects = SubjectList<[Function]>;
  let Documentation = [CallbackDocs];
}

def GNUInline : InheritableAttr {
  let Spellings = [GCC<"gnu_inline">];
  let Subjects = SubjectList<[Function]>;
  let Documentation = [GnuInlineDocs];
}

def Hot : InheritableAttr {
  let Spellings = [GCC<"hot">];
  let Subjects = SubjectList<[Function]>;
  let Documentation = [HotFunctionEntryDocs];
  let SimpleHandler = 1;
}
def : MutualExclusions<[Hot, Cold]>;

def IBAction : InheritableAttr {
  let Spellings = [Clang<"ibaction">];
  let Subjects = SubjectList<[ObjCInstanceMethod]>;
  // An AST node is created for this attribute, but is not used by other parts
  // of the compiler. However, this node needs to exist in the AST because
  // external tools rely on it.
  let Documentation = [Undocumented];
  let SimpleHandler = 1;
}

def IBOutlet : InheritableAttr {
  let Spellings = [Clang<"iboutlet">];
//  let Subjects = [ObjCIvar, ObjCProperty];
  let Documentation = [Undocumented];
}

def IBOutletCollection : InheritableAttr {
  let Spellings = [Clang<"iboutletcollection">];
  let Args = [TypeArgument<"Interface", 1>];
//  let Subjects = [ObjCIvar, ObjCProperty];
  let Documentation = [Undocumented];
}

def IFunc : Attr, TargetSpecificAttr<TargetELF> {
  let Spellings = [GCC<"ifunc">];
  let Args = [StringArgument<"Resolver">];
  let Subjects = SubjectList<[Function]>;
  let Documentation = [IFuncDocs];
}

def Restrict : InheritableAttr {
  let Spellings = [Declspec<"restrict">, GCC<"malloc">];
  let Subjects = SubjectList<[Function]>;
  let Documentation = [RestrictDocs];
}

def LayoutVersion : InheritableAttr, TargetSpecificAttr<TargetMicrosoftCXXABI> {
  let Spellings = [Declspec<"layout_version">];
  let Args = [UnsignedArgument<"Version">];
  let Subjects = SubjectList<[CXXRecord]>;
  let Documentation = [LayoutVersionDocs];
}

def Leaf : InheritableAttr {
  let Spellings = [GCC<"leaf">];
  let Subjects = SubjectList<[Function]>;
  let Documentation = [LeafDocs];
  let SimpleHandler = 1;
}

def LifetimeBound : DeclOrTypeAttr {
  let Spellings = [Clang<"lifetimebound", 0>];
  let Subjects = SubjectList<[ParmVar, ImplicitObjectParameter], ErrorDiag>;
  let Documentation = [LifetimeBoundDocs];
  let LangOpts = [CPlusPlus];
  let SimpleHandler = 1;
}

def TrivialABI : InheritableAttr {
  // This attribute does not have a C [[]] spelling because it requires the
  // CPlusPlus language option.
  let Spellings = [Clang<"trivial_abi", 0>];
  let Subjects = SubjectList<[CXXRecord]>;
  let Documentation = [TrivialABIDocs];
  let LangOpts = [CPlusPlus];
  let SimpleHandler = 1;
}

def MaxFieldAlignment : InheritableAttr {
  // This attribute has no spellings as it is only ever created implicitly.
  let Spellings = [];
  let Args = [UnsignedArgument<"Alignment">];
  let SemaHandler = 0;
  let Documentation = [InternalOnly];
}

def MayAlias : InheritableAttr {
  // FIXME: this is a type attribute in GCC, but a declaration attribute here.
  let Spellings = [GCC<"may_alias">];
  let Documentation = [Undocumented];
  let SimpleHandler = 1;
}

def MIGServerRoutine : InheritableAttr {
  let Spellings = [Clang<"mig_server_routine">];
  let Subjects = SubjectList<[Function, ObjCMethod, Block]>;
  let Documentation = [MIGConventionDocs];
}

def MSABI : DeclOrTypeAttr {
  let Spellings = [GCC<"ms_abi">];
//  let Subjects = [Function, ObjCMethod];
  let Documentation = [MSABIDocs];
}

def MSP430Interrupt : InheritableAttr, TargetSpecificAttr<TargetMSP430> {
  // NOTE: If you add any additional spellings, ARMInterrupt's, M68kInterrupt's,
  // MipsInterrupt's and AnyX86Interrupt's spellings must match.
  let Spellings = [GCC<"interrupt">];
  let Args = [UnsignedArgument<"Number">];
  let ParseKind = "Interrupt";
  let HasCustomParsing = 1;
  let Documentation = [Undocumented];
}

def Mips16 : InheritableAttr, TargetSpecificAttr<TargetMips32> {
  let Spellings = [GCC<"mips16">];
  let Subjects = SubjectList<[Function], ErrorDiag>;
  let Documentation = [Undocumented];
  let SimpleHandler = 1;
}

def MipsInterrupt : InheritableAttr, TargetSpecificAttr<TargetMips32> {
  // NOTE: If you add any additional spellings, ARMInterrupt's,
  // M68kInterrupt's, MSP430Interrupt's and AnyX86Interrupt's spellings
  // must match.
  let Spellings = [GCC<"interrupt">];
  let Subjects = SubjectList<[Function]>;
  let Args = [EnumArgument<"Interrupt", "InterruptType",
                           ["vector=sw0", "vector=sw1", "vector=hw0",
                            "vector=hw1", "vector=hw2", "vector=hw3",
                            "vector=hw4", "vector=hw5", "eic", ""],
                           ["sw0", "sw1", "hw0", "hw1", "hw2", "hw3",
                            "hw4", "hw5", "eic", "eic"]
                           >];
  let ParseKind = "Interrupt";
  let Documentation = [MipsInterruptDocs];
}
def : MutualExclusions<[Mips16, MipsInterrupt]>;

def MicroMips : InheritableAttr, TargetSpecificAttr<TargetMips32> {
  let Spellings = [GCC<"micromips">];
  let Subjects = SubjectList<[Function], ErrorDiag>;
  let Documentation = [MicroMipsDocs];
  let SimpleHandler = 1;
}
def : MutualExclusions<[Mips16, MicroMips]>;

def MipsLongCall : InheritableAttr, TargetSpecificAttr<TargetAnyMips> {
  let Spellings = [GCC<"long_call">, GCC<"far">];
  let Subjects = SubjectList<[Function]>;
  let Documentation = [MipsLongCallStyleDocs];
  let SimpleHandler = 1;
}

def MipsShortCall : InheritableAttr, TargetSpecificAttr<TargetAnyMips> {
  let Spellings = [GCC<"short_call">, GCC<"near">];
  let Subjects = SubjectList<[Function]>;
  let Documentation = [MipsShortCallStyleDocs];
  let SimpleHandler = 1;
}
def : MutualExclusions<[MipsLongCall, MipsShortCall]>;

def M68kInterrupt : InheritableAttr, TargetSpecificAttr<TargetM68k> {
  // NOTE: If you add any additional spellings, ARMInterrupt's, MipsInterrupt's
  // MSP430Interrupt's and AnyX86Interrupt's spellings must match.
  let Spellings = [GNU<"interrupt">];
  let Args = [UnsignedArgument<"Number">];
  let ParseKind = "Interrupt";
  let HasCustomParsing = 1;
  let Documentation = [Undocumented];
}

def Mode : Attr {
  let Spellings = [GCC<"mode">];
  let Subjects = SubjectList<[Var, Enum, TypedefName, Field], ErrorDiag>;
  let Args = [IdentifierArgument<"Mode">];
  let Documentation = [Undocumented];
  // This is notionally a type attribute, which #pragma clang attribute
  // generally does not support.
  let PragmaAttributeSupport = 0;
}

def Naked : InheritableAttr {
  let Spellings = [GCC<"naked">, Declspec<"naked">];
  let Subjects = SubjectList<[Function]>;
  let Documentation = [Undocumented];
}

def NeonPolyVectorType : TypeAttr {
  let Spellings = [Clang<"neon_polyvector_type">];
  let Args = [IntArgument<"NumElements">];
  let Documentation = [Undocumented];
  // Represented as VectorType instead.
  let ASTNode = 0;
}

def NeonVectorType : TypeAttr {
  let Spellings = [Clang<"neon_vector_type">];
  let Args = [IntArgument<"NumElements">];
  let Documentation = [Undocumented];
  // Represented as VectorType instead.
  let ASTNode = 0;
}

def ArmSveVectorBits : TypeAttr {
  let Spellings = [GNU<"arm_sve_vector_bits">];
  let Subjects = SubjectList<[TypedefName], ErrorDiag>;
  let Args = [UnsignedArgument<"NumBits">];
  let Documentation = [ArmSveVectorBitsDocs];
  let PragmaAttributeSupport = 0;
  // Represented as VectorType instead.
  let ASTNode = 0;
}

def ArmMveStrictPolymorphism : TypeAttr, TargetSpecificAttr<TargetARM> {
  let Spellings = [Clang<"__clang_arm_mve_strict_polymorphism">];
  let Documentation = [ArmMveStrictPolymorphismDocs];
}

def NoUniqueAddress : InheritableAttr, TargetSpecificAttr<TargetItaniumCXXABI> {
  let Spellings = [CXX11<"", "no_unique_address", 201803>];
  let Subjects = SubjectList<[NonBitField], ErrorDiag>;
  let Documentation = [NoUniqueAddressDocs];
  let SimpleHandler = 1;
}

def ReturnsTwice : InheritableAttr {
  let Spellings = [GCC<"returns_twice">];
  let Subjects = SubjectList<[Function]>;
  let Documentation = [Undocumented];
  let SimpleHandler = 1;
}

def DisableTailCalls : InheritableAttr {
  let Spellings = [Clang<"disable_tail_calls">];
  let Subjects = SubjectList<[Function, ObjCMethod]>;
  let Documentation = [DisableTailCallsDocs];
  let SimpleHandler = 1;
}
def : MutualExclusions<[Naked, DisableTailCalls]>;

def NoAlias : InheritableAttr {
  let Spellings = [Declspec<"noalias">];
  let Subjects = SubjectList<[Function]>;
  let Documentation = [NoAliasDocs];
  let SimpleHandler = 1;
}

def NoCommon : InheritableAttr {
  let Spellings = [GCC<"nocommon">];
  let Subjects = SubjectList<[Var]>;
  let Documentation = [Undocumented];
  let SimpleHandler = 1;
}

def NoDebug : InheritableAttr {
  let Spellings = [GCC<"nodebug">];
  let Subjects = SubjectList<[TypedefName, FunctionLike, ObjCMethod, NonParmVar]>;
  let Documentation = [NoDebugDocs];
}

def StandaloneDebug : InheritableAttr {
  let Spellings = [Clang<"standalone_debug", /*allowInC =*/0>];
  let Subjects = SubjectList<[CXXRecord]>;
  let Documentation = [StandaloneDebugDocs];
  let SimpleHandler = 1;
  let LangOpts = [CPlusPlus];
}

def NoDuplicate : InheritableAttr {
  let Spellings = [Clang<"noduplicate">];
  let Subjects = SubjectList<[Function]>;
  let Documentation = [NoDuplicateDocs];
  let SimpleHandler = 1;
}

def Convergent : InheritableAttr {
  let Spellings = [Clang<"convergent">];
  let Subjects = SubjectList<[Function]>;
  let Documentation = [ConvergentDocs];
  let SimpleHandler = 1;
}

def NoInline : DeclOrStmtAttr {
  let Spellings = [Keyword<"__noinline__">, GCC<"noinline">,
                   CXX11<"clang", "noinline">, C2x<"clang", "noinline">,
                   Declspec<"noinline">];
  let Accessors = [Accessor<"isClangNoInline", [CXX11<"clang", "noinline">,
                                                C2x<"clang", "noinline">]>];
  let Documentation = [NoInlineDocs];
  let Subjects = SubjectList<[Function, Stmt], WarnDiag,
                             "functions and statements">;
  let SimpleHandler = 1;
}

def NoMips16 : InheritableAttr, TargetSpecificAttr<TargetMips32> {
  let Spellings = [GCC<"nomips16">];
  let Subjects = SubjectList<[Function], ErrorDiag>;
  let Documentation = [Undocumented];
  let SimpleHandler = 1;
}

def NoMicroMips : InheritableAttr, TargetSpecificAttr<TargetMips32> {
  let Spellings = [GCC<"nomicromips">];
  let Subjects = SubjectList<[Function], ErrorDiag>;
  let Documentation = [MicroMipsDocs];
  let SimpleHandler = 1;
}

def RISCVInterrupt : InheritableAttr, TargetSpecificAttr<TargetRISCV> {
  let Spellings = [GCC<"interrupt">];
  let Subjects = SubjectList<[Function]>;
  let Args = [EnumArgument<"Interrupt", "InterruptType",
                           ["user", "supervisor", "machine"],
                           ["user", "supervisor", "machine"],
                           1>];
  let ParseKind = "Interrupt";
  let Documentation = [RISCVInterruptDocs];
}

// This is not a TargetSpecificAttr so that is silently accepted and
// ignored on other targets as encouraged by the OpenCL spec.
//
// See OpenCL 1.2 6.11.5: "It is our intention that a particular
// implementation of OpenCL be free to ignore all attributes and the
// resulting executable binary will produce the same result."
//
// However, only AMD GPU targets will emit the corresponding IR
// attribute.
//
// FIXME: This provides a sub-optimal error message if you attempt to
// use this in CUDA, since CUDA does not use the same terminology.
//
// FIXME: SubjectList should be for OpenCLKernelFunction, but is not to
// workaround needing to see kernel attribute before others to know if
// this should be rejected on non-kernels.

def AMDGPUFlatWorkGroupSize : InheritableAttr {
  let Spellings = [Clang<"amdgpu_flat_work_group_size", 0>];
  let Args = [ExprArgument<"Min">, ExprArgument<"Max">];
  let Documentation = [AMDGPUFlatWorkGroupSizeDocs];
  let Subjects = SubjectList<[Function], ErrorDiag, "kernel functions">;
}

def AMDGPUWavesPerEU : InheritableAttr {
  let Spellings = [Clang<"amdgpu_waves_per_eu", 0>];
  let Args = [ExprArgument<"Min">, ExprArgument<"Max", 1>];
  let Documentation = [AMDGPUWavesPerEUDocs];
  let Subjects = SubjectList<[Function], ErrorDiag, "kernel functions">;
}

def AMDGPUNumSGPR : InheritableAttr {
  let Spellings = [Clang<"amdgpu_num_sgpr", 0>];
  let Args = [UnsignedArgument<"NumSGPR">];
  let Documentation = [AMDGPUNumSGPRNumVGPRDocs];
  let Subjects = SubjectList<[Function], ErrorDiag, "kernel functions">;
}

def AMDGPUNumVGPR : InheritableAttr {
  let Spellings = [Clang<"amdgpu_num_vgpr", 0>];
  let Args = [UnsignedArgument<"NumVGPR">];
  let Documentation = [AMDGPUNumSGPRNumVGPRDocs];
  let Subjects = SubjectList<[Function], ErrorDiag, "kernel functions">;
}

def AMDGPUKernelCall : DeclOrTypeAttr {
  let Spellings = [Clang<"amdgpu_kernel">];
  let Documentation = [Undocumented];
}

def BPFPreserveAccessIndex : InheritableAttr,
                             TargetSpecificAttr<TargetBPF>  {
  let Spellings = [Clang<"preserve_access_index">];
  let Subjects = SubjectList<[Record], ErrorDiag>;
  let Documentation = [BPFPreserveAccessIndexDocs];
  let LangOpts = [COnly];
}

def BTFDeclTag : InheritableAttr {
  let Spellings = [Clang<"btf_decl_tag">];
  let Args = [StringArgument<"BTFDeclTag">];
  let Subjects = SubjectList<[Var, Function, Record, Field, TypedefName],
                             ErrorDiag>;
  let Documentation = [BTFDeclTagDocs];
  let LangOpts = [COnly];
}

def BTFTypeTag : TypeAttr {
  let Spellings = [Clang<"btf_type_tag">];
  let Args = [StringArgument<"BTFTypeTag">];
  let Documentation = [BTFTypeTagDocs];
  let LangOpts = [COnly];
}

def WebAssemblyExportName : InheritableAttr,
                            TargetSpecificAttr<TargetWebAssembly> {
  let Spellings = [Clang<"export_name">];
  let Args = [StringArgument<"ExportName">];
  let Documentation = [WebAssemblyExportNameDocs];
  let Subjects = SubjectList<[Function], ErrorDiag>;
}

def WebAssemblyImportModule : InheritableAttr,
                              TargetSpecificAttr<TargetWebAssembly> {
  let Spellings = [Clang<"import_module">];
  let Args = [StringArgument<"ImportModule">];
  let Documentation = [WebAssemblyImportModuleDocs];
  let Subjects = SubjectList<[Function], ErrorDiag>;
}

def WebAssemblyImportName : InheritableAttr,
                            TargetSpecificAttr<TargetWebAssembly> {
  let Spellings = [Clang<"import_name">];
  let Args = [StringArgument<"ImportName">];
  let Documentation = [WebAssemblyImportNameDocs];
  let Subjects = SubjectList<[Function], ErrorDiag>;
}

def NoSplitStack : InheritableAttr {
  let Spellings = [GCC<"no_split_stack">];
  let Subjects = SubjectList<[Function], ErrorDiag>;
  let Documentation = [NoSplitStackDocs];
  let SimpleHandler = 1;
}

def NonNull : InheritableParamAttr {
  let Spellings = [GCC<"nonnull">];
  let Subjects = SubjectList<[ObjCMethod, HasFunctionProto, ParmVar], WarnDiag,
                             "functions, methods, and parameters">;
  let Args = [VariadicParamIdxArgument<"Args">];
  let AdditionalMembers = [{
    bool isNonNull(unsigned IdxAST) const {
      if (!args_size())
        return true;
      return llvm::any_of(args(), [=](const ParamIdx &Idx) {
        return Idx.getASTIndex() == IdxAST;
      });
    }
  }];
  // FIXME: We should merge duplicates into a single nonnull attribute.
  let InheritEvenIfAlreadyPresent = 1;
  let Documentation = [NonNullDocs];
}

def ReturnsNonNull : InheritableAttr {
  let Spellings = [GCC<"returns_nonnull">];
  let Subjects = SubjectList<[ObjCMethod, Function]>;
  let Documentation = [ReturnsNonNullDocs];
}

def CalledOnce : Attr {
  let Spellings = [Clang<"called_once">];
  let Subjects = SubjectList<[ParmVar]>;
  let LangOpts = [ObjC];
  let Documentation = [CalledOnceDocs];
}

// pass_object_size(N) indicates that the parameter should have
// __builtin_object_size with Type=N evaluated on the parameter at the callsite.
def PassObjectSize : InheritableParamAttr {
  let Spellings = [Clang<"pass_object_size">,
                   Clang<"pass_dynamic_object_size">];
  let Accessors = [Accessor<"isDynamic", [Clang<"pass_dynamic_object_size">]>];
  let Args = [IntArgument<"Type">];
  let Subjects = SubjectList<[ParmVar]>;
  let Documentation = [PassObjectSizeDocs];
}

// Nullability type attributes.
def TypeNonNull : TypeAttr {
  let Spellings = [Keyword<"_Nonnull">];
  let Documentation = [TypeNonNullDocs];
}

def TypeNullable : TypeAttr {
  let Spellings = [Keyword<"_Nullable">];
  let Documentation = [TypeNullableDocs];
}

def TypeNullableResult : TypeAttr {
  let Spellings = [Keyword<"_Nullable_result">];
  let Documentation = [TypeNullableResultDocs];
}

def TypeNullUnspecified : TypeAttr {
  let Spellings = [Keyword<"_Null_unspecified">];
  let Documentation = [TypeNullUnspecifiedDocs];
}

// This is a marker used to indicate that an __unsafe_unretained qualifier was
// ignored because ARC is not enabled. The usual representation for this
// qualifier is as an ObjCOwnership attribute with Kind == "none".
def ObjCInertUnsafeUnretained : TypeAttr {
  let Spellings = [Keyword<"__unsafe_unretained">];
  let Documentation = [InternalOnly];
}

def ObjCKindOf : TypeAttr {
  let Spellings = [Keyword<"__kindof">];
  let Documentation = [Undocumented];
}

def NoEscape : Attr {
  let Spellings = [Clang<"noescape">];
  let Subjects = SubjectList<[ParmVar]>;
  let Documentation = [NoEscapeDocs];
}

def MaybeUndef : InheritableAttr {
  let Spellings = [Clang<"maybe_undef">];
  let Subjects = SubjectList<[ParmVar]>;
  let Documentation = [MaybeUndefDocs];
  let SimpleHandler = 1;
}

def AssumeAligned : InheritableAttr {
  let Spellings = [GCC<"assume_aligned">];
  let Subjects = SubjectList<[ObjCMethod, Function]>;
  let Args = [ExprArgument<"Alignment">, ExprArgument<"Offset", 1>];
  let Documentation = [AssumeAlignedDocs];
}

def AllocAlign : InheritableAttr {
  let Spellings = [GCC<"alloc_align">];
  let Subjects = SubjectList<[HasFunctionProto]>;
  let Args = [ParamIdxArgument<"ParamIndex">];
  let Documentation = [AllocAlignDocs];
}

def NoReturn : InheritableAttr {
  let Spellings = [GCC<"noreturn">, Declspec<"noreturn">];
  // FIXME: Does GCC allow this on the function instead?
  let Documentation = [Undocumented];
}

def NoInstrumentFunction : InheritableAttr {
  let Spellings = [GCC<"no_instrument_function">];
  let Subjects = SubjectList<[Function, ObjCMethod]>;
  let Documentation = [Undocumented];
  let SimpleHandler = 1;
}

def NoProfileFunction : InheritableAttr {
  let Spellings = [GCC<"no_profile_instrument_function">];
  let Subjects = SubjectList<[Function]>;
  let Documentation = [NoProfileInstrumentFunctionDocs];
  let SimpleHandler = 1;
}

def NotTailCalled : InheritableAttr {
  let Spellings = [Clang<"not_tail_called">];
  let Subjects = SubjectList<[Function]>;
  let Documentation = [NotTailCalledDocs];
  let SimpleHandler = 1;
}
def : MutualExclusions<[AlwaysInline, NotTailCalled]>;

def NoStackProtector : InheritableAttr {
  let Spellings = [Clang<"no_stack_protector">, Declspec<"safebuffers">];
  let Subjects = SubjectList<[Function]>;
  let Documentation = [NoStackProtectorDocs];
  let SimpleHandler = 1;
}

def StrictGuardStackCheck : InheritableAttr {
  let Spellings = [Declspec<"strict_gs_check">];
  let Subjects = SubjectList<[Function]>;
  let Documentation = [StrictGuardStackCheckDocs];
  let SimpleHandler = 1;
}

def NoThrow : InheritableAttr {
  let Spellings = [GCC<"nothrow">, Declspec<"nothrow">];
  let Subjects = SubjectList<[FunctionLike]>;
  let Documentation = [NoThrowDocs];
}

def NoUwtable : InheritableAttr {
  let Spellings = [Clang<"nouwtable">];
  let Subjects = SubjectList<[FunctionLike]>;
  let Documentation = [NoUwtableDocs];
  let SimpleHandler = 1;
}

def NvWeak : IgnoredAttr {
  // No Declspec spelling of this attribute; the CUDA headers use
  // __attribute__((nv_weak)) unconditionally. Does not receive an [[]]
  // spelling because it is a CUDA attribute.
  let Spellings = [GNU<"nv_weak">];
  let LangOpts = [CUDA];
}

def ObjCBridge : InheritableAttr {
  let Spellings = [Clang<"objc_bridge">];
  let Subjects = SubjectList<[Record, TypedefName], ErrorDiag>;
  let Args = [IdentifierArgument<"BridgedType">];
  let Documentation = [Undocumented];
}

def ObjCBridgeMutable : InheritableAttr {
  let Spellings = [Clang<"objc_bridge_mutable">];
  let Subjects = SubjectList<[Record], ErrorDiag>;
  let Args = [IdentifierArgument<"BridgedType">];
  let Documentation = [Undocumented];
}

def ObjCBridgeRelated : InheritableAttr {
  let Spellings = [Clang<"objc_bridge_related">];
  let Subjects = SubjectList<[Record], ErrorDiag>;
  let Args = [IdentifierArgument<"RelatedClass">,
          IdentifierArgument<"ClassMethod">,
          IdentifierArgument<"InstanceMethod">];
  let HasCustomParsing = 1;
  let Documentation = [Undocumented];
}

def NSErrorDomain : InheritableAttr {
  let Spellings = [GNU<"ns_error_domain">];
  let Subjects = SubjectList<[Enum], ErrorDiag>;
  let Args = [DeclArgument<Var, "ErrorDomain">];
  let Documentation = [NSErrorDomainDocs];
}

def NSReturnsRetained : DeclOrTypeAttr {
  let Spellings = [Clang<"ns_returns_retained">];
//  let Subjects = SubjectList<[ObjCMethod, ObjCProperty, Function]>;
  let Documentation = [RetainBehaviorDocs];
}

def NSReturnsNotRetained : InheritableAttr {
  let Spellings = [Clang<"ns_returns_not_retained">];
//  let Subjects = SubjectList<[ObjCMethod, ObjCProperty, Function]>;
  let Documentation = [RetainBehaviorDocs];
}

def NSReturnsAutoreleased : InheritableAttr {
  let Spellings = [Clang<"ns_returns_autoreleased">];
//  let Subjects = SubjectList<[ObjCMethod, ObjCProperty, Function]>;
  let Documentation = [RetainBehaviorDocs];
}

def NSConsumesSelf : InheritableAttr {
  let Spellings = [Clang<"ns_consumes_self">];
  let Subjects = SubjectList<[ObjCMethod]>;
  let Documentation = [RetainBehaviorDocs];
  let SimpleHandler = 1;
}

def NSConsumed : InheritableParamAttr {
  let Spellings = [Clang<"ns_consumed">];
  let Subjects = SubjectList<[ParmVar]>;
  let Documentation = [RetainBehaviorDocs];
}

def ObjCException : InheritableAttr {
  let Spellings = [Clang<"objc_exception">];
  let Subjects = SubjectList<[ObjCInterface], ErrorDiag>;
  let Documentation = [Undocumented];
  let SimpleHandler = 1;
}

def ObjCMethodFamily : InheritableAttr {
  let Spellings = [Clang<"objc_method_family">];
  let Subjects = SubjectList<[ObjCMethod], ErrorDiag>;
  let Args = [EnumArgument<"Family", "FamilyKind",
               ["none", "alloc", "copy", "init", "mutableCopy", "new"],
               ["OMF_None", "OMF_alloc", "OMF_copy", "OMF_init",
                "OMF_mutableCopy", "OMF_new"]>];
  let Documentation = [ObjCMethodFamilyDocs];
}

def ObjCNSObject : InheritableAttr {
  let Spellings = [Clang<"NSObject">];
  let Documentation = [Undocumented];
}

def ObjCIndependentClass : InheritableAttr {
  let Spellings = [Clang<"objc_independent_class">];
  let Documentation = [Undocumented];
}

def ObjCPreciseLifetime : InheritableAttr {
  let Spellings = [Clang<"objc_precise_lifetime">];
  let Subjects = SubjectList<[Var], ErrorDiag>;
  let Documentation = [Undocumented];
}

def ObjCReturnsInnerPointer : InheritableAttr {
  let Spellings = [Clang<"objc_returns_inner_pointer">];
  let Subjects = SubjectList<[ObjCMethod, ObjCProperty], ErrorDiag>;
  let Documentation = [Undocumented];
}

def ObjCRequiresSuper : InheritableAttr {
  let Spellings = [Clang<"objc_requires_super">];
  let Subjects = SubjectList<[ObjCMethod], ErrorDiag>;
  let Documentation = [ObjCRequiresSuperDocs];
}

def ObjCRootClass : InheritableAttr {
  let Spellings = [Clang<"objc_root_class">];
  let Subjects = SubjectList<[ObjCInterface], ErrorDiag>;
  let Documentation = [Undocumented];
  let SimpleHandler = 1;
}

def ObjCNonLazyClass : Attr {
  let Spellings = [Clang<"objc_nonlazy_class">];
  let Subjects = SubjectList<[ObjCInterface, ObjCImpl], ErrorDiag>;
  let LangOpts = [ObjC];
  let Documentation = [ObjCNonLazyClassDocs];
  let SimpleHandler = 1;
}

def ObjCSubclassingRestricted : InheritableAttr {
  let Spellings = [Clang<"objc_subclassing_restricted">];
  let Subjects = SubjectList<[ObjCInterface], ErrorDiag>;
  let Documentation = [ObjCSubclassingRestrictedDocs];
  let SimpleHandler = 1;
}

def ObjCExplicitProtocolImpl : InheritableAttr {
  let Spellings = [Clang<"objc_protocol_requires_explicit_implementation">];
  let Subjects = SubjectList<[ObjCProtocol], ErrorDiag>;
  let Documentation = [Undocumented];
}

def ObjCDesignatedInitializer : Attr {
  let Spellings = [Clang<"objc_designated_initializer">];
  let Subjects = SubjectList<[ObjCMethod], ErrorDiag>;
  let Documentation = [Undocumented];
}

def ObjCDirect : Attr {
  let Spellings = [Clang<"objc_direct">];
  let Subjects = SubjectList<[ObjCMethod], ErrorDiag>;
  let LangOpts = [ObjC];
  let Documentation = [ObjCDirectDocs];
}

def ObjCDirectMembers : Attr {
  let Spellings = [Clang<"objc_direct_members">];
  let Subjects = SubjectList<[ObjCImpl, ObjCInterface, ObjCCategory], ErrorDiag>;
  let LangOpts = [ObjC];
  let Documentation = [ObjCDirectMembersDocs];
}

def ObjCNonRuntimeProtocol : Attr {
  let Spellings = [Clang<"objc_non_runtime_protocol">];
  let Subjects = SubjectList<[ObjCProtocol], ErrorDiag>;
  let LangOpts = [ObjC];
  let Documentation = [ObjCNonRuntimeProtocolDocs];
  let SimpleHandler = 1;
}

def ObjCRuntimeName : Attr {
  let Spellings = [Clang<"objc_runtime_name">];
  let Subjects = SubjectList<[ObjCInterface, ObjCProtocol], ErrorDiag>;
  let Args = [StringArgument<"MetadataName">];
  let Documentation = [ObjCRuntimeNameDocs];
}

def ObjCRuntimeVisible : Attr {
  let Spellings = [Clang<"objc_runtime_visible">];
  let Subjects = SubjectList<[ObjCInterface], ErrorDiag>;
  let Documentation = [ObjCRuntimeVisibleDocs];
  let SimpleHandler = 1;
}

def ObjCClassStub : Attr {
  let Spellings = [Clang<"objc_class_stub">];
  let Subjects = SubjectList<[ObjCInterface], ErrorDiag>;
  let Documentation = [ObjCClassStubDocs];
  let LangOpts = [ObjCNonFragileRuntime];
  let SimpleHandler = 1;
}

def ObjCBoxable : Attr {
  let Spellings = [Clang<"objc_boxable">];
  let Subjects = SubjectList<[Record], ErrorDiag>;
  let Documentation = [ObjCBoxableDocs];
}

def OptimizeNone : InheritableAttr {
  let Spellings = [Clang<"optnone">];
  let Subjects = SubjectList<[Function, ObjCMethod]>;
  let Documentation = [OptnoneDocs];
}

def Overloadable : Attr {
  let Spellings = [Clang<"overloadable">];
  let Subjects = SubjectList<[Function], ErrorDiag>;
  let Documentation = [OverloadableDocs];
  let SimpleHandler = 1;
}

def Override : InheritableAttr {
  let Spellings = [Keyword<"override">];
  let SemaHandler = 0;
  // Omitted from docs, since this is language syntax, not an attribute, as far
  // as users are concerned.
  let Documentation = [InternalOnly];
}

def Ownership : InheritableAttr {
  let Spellings = [Clang<"ownership_holds">, Clang<"ownership_returns">,
                   Clang<"ownership_takes">];
  let Accessors = [Accessor<"isHolds", [Clang<"ownership_holds">]>,
                   Accessor<"isReturns", [Clang<"ownership_returns">]>,
                   Accessor<"isTakes", [Clang<"ownership_takes">]>];
  let AdditionalMembers = [{
    enum OwnershipKind { Holds, Returns, Takes };
    OwnershipKind getOwnKind() const {
      return isHolds() ? Holds :
             isTakes() ? Takes :
             Returns;
    }
  }];
  let Args = [IdentifierArgument<"Module">,
              VariadicParamIdxArgument<"Args">];
  let Subjects = SubjectList<[HasFunctionProto]>;
  let Documentation = [Undocumented];
}

def Packed : InheritableAttr {
  let Spellings = [GCC<"packed">];
//  let Subjects = [Tag, Field];
  let Documentation = [Undocumented];
}

def IntelOclBicc : DeclOrTypeAttr {
  let Spellings = [Clang<"intel_ocl_bicc", 0>];
//  let Subjects = [Function, ObjCMethod];
  let Documentation = [Undocumented];
}

def Pcs : DeclOrTypeAttr {
  let Spellings = [GCC<"pcs">];
  let Args = [EnumArgument<"PCS", "PCSType",
                           ["aapcs", "aapcs-vfp"],
                           ["AAPCS", "AAPCS_VFP"]>];
//  let Subjects = [Function, ObjCMethod];
  let Documentation = [PcsDocs];
}

def AArch64VectorPcs: DeclOrTypeAttr {
  let Spellings = [Clang<"aarch64_vector_pcs">];
  let Documentation = [AArch64VectorPcsDocs];
}

def AArch64SVEPcs: DeclOrTypeAttr {
  let Spellings = [Clang<"aarch64_sve_pcs">];
  let Documentation = [AArch64SVEPcsDocs];
}

def Pure : InheritableAttr {
  let Spellings = [GCC<"pure">];
  let Documentation = [Undocumented];
  let SimpleHandler = 1;
}

def Regparm : TypeAttr {
  let Spellings = [GCC<"regparm">];
  let Args = [UnsignedArgument<"NumParams">];
  let Documentation = [RegparmDocs];
  // Represented as part of the enclosing function type.
  let ASTNode = 0;
}

def SwiftAsyncName : InheritableAttr {
  let Spellings = [GNU<"swift_async_name">];
  let Args = [StringArgument<"Name">];
  let Subjects = SubjectList<[ObjCMethod, Function], ErrorDiag>;
  let Documentation = [SwiftAsyncNameDocs];
}

def SwiftAttr : InheritableAttr {
  let Spellings = [GNU<"swift_attr">];
  let Args = [StringArgument<"Attribute">];
  let Documentation = [SwiftAttrDocs];
  let PragmaAttributeSupport = 1;
}

def SwiftBridge : InheritableAttr {
  let Spellings = [GNU<"swift_bridge">];
  let Args = [StringArgument<"SwiftType">];
  let Subjects = SubjectList<[Tag, TypedefName, ObjCInterface, ObjCProtocol],
                             ErrorDiag>;
  let Documentation = [SwiftBridgeDocs];
}

def SwiftBridgedTypedef : InheritableAttr {
  let Spellings = [GNU<"swift_bridged_typedef">];
  let Subjects = SubjectList<[TypedefName], ErrorDiag>;
  let Documentation = [SwiftBridgedTypedefDocs];
  let SimpleHandler = 1;
}

def SwiftObjCMembers : Attr {
  let Spellings = [GNU<"swift_objc_members">];
  let Subjects = SubjectList<[ObjCInterface], ErrorDiag>;
  let Documentation = [SwiftObjCMembersDocs];
  let SimpleHandler = 1;
}

def SwiftError : InheritableAttr {
  let Spellings = [GNU<"swift_error">];
  let Args = [
      EnumArgument<"Convention", "ConventionKind",
                   ["none", "nonnull_error", "null_result", "zero_result", "nonzero_result"],
                   ["None", "NonNullError", "NullResult", "ZeroResult", "NonZeroResult"]>
  ];
  let Subjects = SubjectList<[Function, ObjCMethod], ErrorDiag>;
  let Documentation = [SwiftErrorDocs];
}

def SwiftName : InheritableAttr {
  let Spellings = [GNU<"swift_name">];
  let Args = [StringArgument<"Name">];
  let Documentation = [SwiftNameDocs];
}

def SwiftNewType : InheritableAttr {
  let Spellings = [GNU<"swift_newtype">, GNU<"swift_wrapper">];
  let Args = [EnumArgument<"NewtypeKind", "NewtypeKind",
                           ["struct", "enum"], ["NK_Struct", "NK_Enum"]>];
  let Subjects = SubjectList<[TypedefName], ErrorDiag>;
  let Documentation = [SwiftNewTypeDocs];
  let HasCustomParsing = 1;
}

def SwiftPrivate : InheritableAttr {
  let Spellings = [GNU<"swift_private">];
  let Documentation = [SwiftPrivateDocs];
  let SimpleHandler = 1;
}

def NoDeref : TypeAttr {
  let Spellings = [Clang<"noderef">];
  let Documentation = [NoDerefDocs];
}

def ReqdWorkGroupSize : InheritableAttr {
  // Does not have a [[]] spelling because it is an OpenCL-related attribute.
  let Spellings = [GNU<"reqd_work_group_size">];
  let Args = [UnsignedArgument<"XDim">, UnsignedArgument<"YDim">,
              UnsignedArgument<"ZDim">];
  let Subjects = SubjectList<[Function], ErrorDiag>;
  let Documentation = [Undocumented];
}

def WorkGroupSizeHint :  InheritableAttr {
  // Does not have a [[]] spelling because it is an OpenCL-related attribute.
  let Spellings = [GNU<"work_group_size_hint">];
  let Args = [UnsignedArgument<"XDim">,
              UnsignedArgument<"YDim">,
              UnsignedArgument<"ZDim">];
  let Subjects = SubjectList<[Function], ErrorDiag>;
  let Documentation = [Undocumented];
}

def InitPriority : InheritableAttr, TargetSpecificAttr<TargetSupportsInitPriority> {
  let Spellings = [GCC<"init_priority", /*AllowInC*/0>];
  let Args = [UnsignedArgument<"Priority">];
  let Subjects = SubjectList<[Var], ErrorDiag>;
  let Documentation = [InitPriorityDocs];
}

def Section : InheritableAttr {
  let Spellings = [GCC<"section">, Declspec<"allocate">];
  let Args = [StringArgument<"Name">];
  let Subjects =
      SubjectList<[ Function, GlobalVar, ObjCMethod, ObjCProperty ], ErrorDiag>;
  let Documentation = [SectionDocs];
}

// This is used for `__declspec(code_seg("segname"))`, but not for
// `#pragma code_seg("segname")`.
def CodeSeg : InheritableAttr {
  let Spellings = [Declspec<"code_seg">];
  let Args = [StringArgument<"Name">];
  let Subjects = SubjectList<[Function, CXXRecord], ErrorDiag>;
  let Documentation = [CodeSegDocs];
}

def PragmaClangBSSSection : InheritableAttr {
  // This attribute has no spellings as it is only ever created implicitly.
  let Spellings = [];
  let Args = [StringArgument<"Name">];
  let Subjects = SubjectList<[GlobalVar], ErrorDiag>;
  let Documentation = [InternalOnly];
}

def PragmaClangDataSection : InheritableAttr {
  // This attribute has no spellings as it is only ever created implicitly.
  let Spellings = [];
  let Args = [StringArgument<"Name">];
  let Subjects = SubjectList<[GlobalVar], ErrorDiag>;
  let Documentation = [InternalOnly];
}

def PragmaClangRodataSection : InheritableAttr {
  // This attribute has no spellings as it is only ever created implicitly.
  let Spellings = [];
  let Args = [StringArgument<"Name">];
  let Subjects = SubjectList<[GlobalVar], ErrorDiag>;
  let Documentation = [InternalOnly];
}

def PragmaClangRelroSection : InheritableAttr {
  // This attribute has no spellings as it is only ever created implicitly.
  let Spellings = [];
  let Args = [StringArgument<"Name">];
  let Subjects = SubjectList<[GlobalVar], ErrorDiag>;
  let Documentation = [InternalOnly];
}

def StrictFP : InheritableAttr {
  // This attribute has no spellings as it is only ever created implicitly.
  // Function uses strict floating point operations.
  let Spellings = [];
  let Subjects = SubjectList<[Function]>;
  let Documentation = [InternalOnly];
}

def PragmaClangTextSection : InheritableAttr {
  // This attribute has no spellings as it is only ever created implicitly.
  let Spellings = [];
  let Args = [StringArgument<"Name">];
  let Subjects = SubjectList<[Function], ErrorDiag>;
  let Documentation = [InternalOnly];
}

def Sentinel : InheritableAttr {
  let Spellings = [GCC<"sentinel">];
  let Args = [DefaultIntArgument<"Sentinel", 0>,
              DefaultIntArgument<"NullPos", 0>];
//  let Subjects = SubjectList<[Function, ObjCMethod, Block, Var]>;
  let Documentation = [Undocumented];
}

def StdCall : DeclOrTypeAttr {
  let Spellings = [GCC<"stdcall">, Keyword<"__stdcall">, Keyword<"_stdcall">];
//  let Subjects = [Function, ObjCMethod];
  let Documentation = [StdCallDocs];
}

def SwiftCall : DeclOrTypeAttr {
  let Spellings = [Clang<"swiftcall">];
//  let Subjects = SubjectList<[Function]>;
  let Documentation = [SwiftCallDocs];
}

def SwiftAsyncCall : DeclOrTypeAttr {
  let Spellings = [Clang<"swiftasynccall">];
  let Documentation = [SwiftAsyncCallDocs];
}

def SwiftContext : ParameterABIAttr {
  let Spellings = [Clang<"swift_context">];
  let Documentation = [SwiftContextDocs];
}

def SwiftAsyncContext : ParameterABIAttr {
  let Spellings = [Clang<"swift_async_context">];
  let Documentation = [SwiftAsyncContextDocs];
}

def SwiftErrorResult : ParameterABIAttr {
  let Spellings = [Clang<"swift_error_result">];
  let Documentation = [SwiftErrorResultDocs];
}

def SwiftIndirectResult : ParameterABIAttr {
  let Spellings = [Clang<"swift_indirect_result">];
  let Documentation = [SwiftIndirectResultDocs];
}

def SwiftAsync : InheritableAttr {
  let Spellings = [Clang<"swift_async">];
  let Subjects = SubjectList<[Function, ObjCMethod]>;
  let Args = [EnumArgument<"Kind", "Kind",
                ["none", "swift_private", "not_swift_private"],
                ["None", "SwiftPrivate", "NotSwiftPrivate"]>,
              ParamIdxArgument<"CompletionHandlerIndex", /*opt=*/1>];
  let Documentation = [SwiftAsyncDocs];
}

def SwiftAsyncError : InheritableAttr {
  let Spellings = [Clang<"swift_async_error">];
  let Subjects = SubjectList<[Function, ObjCMethod]>;
  let Args = [EnumArgument<"Convention", "ConventionKind",
              ["none", "nonnull_error", "zero_argument", "nonzero_argument"],
              ["None", "NonNullError", "ZeroArgument", "NonZeroArgument"]>,
              UnsignedArgument<"HandlerParamIdx", /*opt=*/1>];
  let Documentation = [SwiftAsyncErrorDocs];
}

def Suppress : StmtAttr {
  let Spellings = [CXX11<"gsl", "suppress">];
  let Args = [VariadicStringArgument<"DiagnosticIdentifiers">];
  let Documentation = [SuppressDocs];
}

def SysVABI : DeclOrTypeAttr {
  let Spellings = [GCC<"sysv_abi">];
//  let Subjects = [Function, ObjCMethod];
  let Documentation = [Undocumented];
}

def ThisCall : DeclOrTypeAttr {
  let Spellings = [GCC<"thiscall">, Keyword<"__thiscall">,
                   Keyword<"_thiscall">];
//  let Subjects = [Function, ObjCMethod];
  let Documentation = [ThisCallDocs];
}

def VectorCall : DeclOrTypeAttr {
  let Spellings = [Clang<"vectorcall">, Keyword<"__vectorcall">,
                   Keyword<"_vectorcall">];
//  let Subjects = [Function, ObjCMethod];
  let Documentation = [VectorCallDocs];
}

def ZeroCallUsedRegs : InheritableAttr {
  let Spellings = [GCC<"zero_call_used_regs">];
  let Subjects = SubjectList<[Function], ErrorDiag>;
  let Args = [
    EnumArgument<"ZeroCallUsedRegs", "ZeroCallUsedRegsKind",
                 ["skip", "used-gpr-arg", "used-gpr", "used-arg", "used",
                  "all-gpr-arg", "all-gpr", "all-arg", "all"],
                 ["Skip", "UsedGPRArg", "UsedGPR", "UsedArg", "Used",
                  "AllGPRArg", "AllGPR", "AllArg", "All"]>
  ];
  let Documentation = [ZeroCallUsedRegsDocs];
}

def Pascal : DeclOrTypeAttr {
  let Spellings = [Clang<"pascal">, Keyword<"__pascal">, Keyword<"_pascal">];
//  let Subjects = [Function, ObjCMethod];
  let Documentation = [Undocumented];
}

def PreferredName : InheritableAttr {
  let Spellings = [Clang<"preferred_name", /*AllowInC*/0>];
  let Subjects = SubjectList<[ClassTmpl]>;
  let Args = [TypeArgument<"TypedefType">];
  let Documentation = [PreferredNameDocs];
  let InheritEvenIfAlreadyPresent = 1;
  let MeaningfulToClassTemplateDefinition = 1;
  let TemplateDependent = 1;
}

def PreserveMost : DeclOrTypeAttr {
  let Spellings = [Clang<"preserve_most">];
  let Documentation = [PreserveMostDocs];
}

def PreserveAll : DeclOrTypeAttr {
  let Spellings = [Clang<"preserve_all">];
  let Documentation = [PreserveAllDocs];
}

def Target : InheritableAttr {
  let Spellings = [GCC<"target">];
  let Args = [StringArgument<"featuresStr">];
  let Subjects = SubjectList<[Function], ErrorDiag>;
  let Documentation = [TargetDocs];
  let AdditionalMembers = [{
    StringRef getArchitecture() const {
      StringRef Features = getFeaturesStr();
      if (Features == "default") return {};

      SmallVector<StringRef, 1> AttrFeatures;
      Features.split(AttrFeatures, ",");

      for (auto &Feature : AttrFeatures) {
        Feature = Feature.trim();
        if (Feature.startswith("arch="))
          return Feature.drop_front(sizeof("arch=") - 1);
      }
      return "";
    }

    // Gets the list of features as simple string-refs with no +/- or 'no-'.
    // Only adds the items to 'Out' that are additions.
    void getAddedFeatures(llvm::SmallVectorImpl<StringRef> &Out) const {
      StringRef Features = getFeaturesStr();
      if (Features == "default") return;

      SmallVector<StringRef, 1> AttrFeatures;
      Features.split(AttrFeatures, ",");

      for (auto &Feature : AttrFeatures) {
        Feature = Feature.trim();

        if (!Feature.startswith("no-") && !Feature.startswith("arch=") &&
            !Feature.startswith("fpmath=") && !Feature.startswith("tune="))
          Out.push_back(Feature);
      }
    }

    bool isDefaultVersion() const { return getFeaturesStr() == "default"; }
  }];
}

def TargetVersion : InheritableAttr {
  let Spellings = [GCC<"target_version">];
  let Args = [StringArgument<"NamesStr">];
  let Subjects = SubjectList<[Function], ErrorDiag>;
  let Documentation = [TargetVersionDocs];
  let AdditionalMembers = [{
    StringRef getName() const { return getNamesStr().trim(); }
    bool isDefaultVersion() const {
      return getName() == "default";
    }
    void getFeatures(llvm::SmallVectorImpl<StringRef> &Out) const {
      if (isDefaultVersion()) return;
      StringRef Features = getName();

      SmallVector<StringRef, 8> AttrFeatures;
      Features.split(AttrFeatures, "+");

      for (auto &Feature : AttrFeatures) {
        Feature = Feature.trim();
        Out.push_back(Feature);
      }
    }
  }];
}

def TargetClones : InheritableAttr {
  let Spellings = [GCC<"target_clones">];
  let Args = [VariadicStringArgument<"featuresStrs">];
  let Documentation = [TargetClonesDocs];
  let Subjects = SubjectList<[Function], ErrorDiag>;
  let AdditionalMembers = [{
    StringRef getFeatureStr(unsigned Index) const {
      return *(featuresStrs_begin() + Index);
    }
    // Given an index into the 'featuresStrs' sequence, compute a unique
    // ID to be used with function name mangling for the associated variant.
    // This mapping is necessary due to a requirement that the mangling ID
    // used for the "default" variant be the largest mangling ID in the
    // variant set. Duplicate variants present in 'featuresStrs' are also
    // assigned their own unique ID (the mapping is bijective).
    unsigned getMangledIndex(unsigned Index) const {
      if (getFeatureStr(Index) == "default")
        return std::count_if(featuresStrs_begin(), featuresStrs_end(),
                              [](StringRef S) { return S != "default"; });

      return std::count_if(featuresStrs_begin(), featuresStrs_begin() + Index,
                           [](StringRef S) { return S != "default"; });
    }

    // Given an index into the 'featuresStrs' sequence, determine if the
    // index corresponds to the first instance of the named variant. This
    // is used to skip over duplicate variant instances when iterating over
    // 'featuresStrs'.
    bool isFirstOfVersion(unsigned Index) const {
      StringRef FeatureStr(getFeatureStr(Index));
      return 0 == std::count_if(
                      featuresStrs_begin(), featuresStrs_begin() + Index,
                      [FeatureStr](StringRef S) { return S == FeatureStr; });

    }
  }];
}

def : MutualExclusions<[TargetClones, TargetVersion, Target, CPUDispatch, CPUSpecific]>;

def MinVectorWidth : InheritableAttr {
  let Spellings = [Clang<"min_vector_width">];
  let Args = [UnsignedArgument<"VectorWidth">];
  let Subjects = SubjectList<[Function], ErrorDiag>;
  let Documentation = [MinVectorWidthDocs];
}

def TransparentUnion : InheritableAttr {
  let Spellings = [GCC<"transparent_union">];
//  let Subjects = SubjectList<[Record, TypedefName]>;
  let Documentation = [TransparentUnionDocs];
  let LangOpts = [COnly];
}

def Unavailable : InheritableAttr {
  let Spellings = [Clang<"unavailable">];
  let Args = [StringArgument<"Message", 1>,
              EnumArgument<"ImplicitReason", "ImplicitReason",
                ["", "", "", ""],
                ["IR_None",
                 "IR_ARCForbiddenType",
                 "IR_ForbiddenWeak",
                 "IR_ARCForbiddenConversion",
                 "IR_ARCInitReturnsUnrelated",
                 "IR_ARCFieldWithOwnership"], 1, /*fake*/ 1>];
  let Documentation = [Undocumented];
}

def DiagnoseIf : InheritableAttr {
  // Does not have a [[]] spelling because this attribute requires the ability
  // to parse function arguments but the attribute is not written in the type
  // position.
  let Spellings = [GNU<"diagnose_if">];
  let Subjects = SubjectList<[Function, ObjCMethod, ObjCProperty]>;
  let Args = [ExprArgument<"Cond">, StringArgument<"Message">,
              EnumArgument<"DiagnosticType",
                           "DiagnosticType",
                           ["error", "warning"],
                           ["DT_Error", "DT_Warning"]>,
              BoolArgument<"ArgDependent", 0, /*fake*/ 1>,
              DeclArgument<Named, "Parent", 0, /*fake*/ 1>];
  let InheritEvenIfAlreadyPresent = 1;
  let LateParsed = 1;
  let AdditionalMembers = [{
    bool isError() const { return diagnosticType == DT_Error; }
    bool isWarning() const { return diagnosticType == DT_Warning; }
  }];
  let TemplateDependent = 1;
  let Documentation = [DiagnoseIfDocs];
}

def ArcWeakrefUnavailable : InheritableAttr {
  let Spellings = [Clang<"objc_arc_weak_reference_unavailable">];
  let Subjects = SubjectList<[ObjCInterface], ErrorDiag>;
  let Documentation = [Undocumented];
  let SimpleHandler = 1;
}

def ObjCGC : TypeAttr {
  let Spellings = [Clang<"objc_gc">];
  let Args = [IdentifierArgument<"Kind">];
  let Documentation = [Undocumented];
}

def ObjCOwnership : DeclOrTypeAttr {
  let Spellings = [Clang<"objc_ownership">];
  let Args = [IdentifierArgument<"Kind">];
  let Documentation = [Undocumented];
}

def ObjCRequiresPropertyDefs : InheritableAttr {
  let Spellings = [Clang<"objc_requires_property_definitions">];
  let Subjects = SubjectList<[ObjCInterface], ErrorDiag>;
  let Documentation = [Undocumented];
  let SimpleHandler = 1;
}

def Unused : InheritableAttr {
  let Spellings = [CXX11<"", "maybe_unused", 201603>, GCC<"unused">,
                   C2x<"", "maybe_unused", 202106>];
  let Subjects = SubjectList<[Var, ObjCIvar, Type, Enum, EnumConstant, Label,
                              Field, ObjCMethod, FunctionLike]>;
  let Documentation = [WarnMaybeUnusedDocs];
}

def Used : InheritableAttr {
  let Spellings = [GCC<"used">];
  let Subjects = SubjectList<[NonLocalVar, Function, ObjCMethod]>;
  let Documentation = [UsedDocs];
  let SimpleHandler = 1;
}

def Retain : InheritableAttr {
  let Spellings = [GCC<"retain">];
  let Subjects = SubjectList<[NonLocalVar, Function, ObjCMethod]>;
  let Documentation = [RetainDocs];
  let SimpleHandler = 1;
}

def Uuid : InheritableAttr {
  let Spellings = [Declspec<"uuid">, Microsoft<"uuid">];
  let Args = [StringArgument<"Guid">,
              DeclArgument<MSGuid, "GuidDecl", 0, /*fake=*/1>];
  let Subjects = SubjectList<[Record, Enum]>;
  // FIXME: Allow expressing logical AND for LangOpts. Our condition should be:
  // CPlusPlus && (MicrosoftExt || Borland)
  let LangOpts = [MicrosoftExt, Borland];
  let Documentation = [Undocumented];
}

def VectorSize : TypeAttr {
  let Spellings = [GCC<"vector_size">];
  let Args = [ExprArgument<"NumBytes">];
  let Documentation = [Undocumented];
  // Represented as VectorType instead.
  let ASTNode = 0;
}

def VecTypeHint : InheritableAttr {
  // Does not have a [[]] spelling because it is an OpenCL-related attribute.
  let Spellings = [GNU<"vec_type_hint">];
  let Args = [TypeArgument<"TypeHint">];
  let Subjects = SubjectList<[Function], ErrorDiag>;
  let Documentation = [Undocumented];
}

def MatrixType : TypeAttr {
  let Spellings = [Clang<"matrix_type">];
  let Subjects = SubjectList<[TypedefName], ErrorDiag>;
  let Args = [ExprArgument<"NumRows">, ExprArgument<"NumColumns">];
  let Documentation = [Undocumented];
  let ASTNode = 0;
  let PragmaAttributeSupport = 0;
}

def Visibility : InheritableAttr {
  let Clone = 0;
  let Spellings = [GCC<"visibility">];
  let Args = [EnumArgument<"Visibility", "VisibilityType",
                           ["default", "hidden", "internal", "protected"],
                           ["Default", "Hidden", "Hidden", "Protected"]>];
  let MeaningfulToClassTemplateDefinition = 1;
  let Documentation = [Undocumented];
}

def TypeVisibility : InheritableAttr {
  let Clone = 0;
  let Spellings = [Clang<"type_visibility">];
  let Args = [EnumArgument<"Visibility", "VisibilityType",
                           ["default", "hidden", "internal", "protected"],
                           ["Default", "Hidden", "Hidden", "Protected"]>];
//  let Subjects = [Tag, ObjCInterface, Namespace];
  let Documentation = [Undocumented];
}

def VecReturn : InheritableAttr {
  // This attribute does not have a C [[]] spelling because it only appertains
  // to C++ struct/class/union.
  // FIXME: should this attribute have a CPlusPlus language option?
  let Spellings = [Clang<"vecreturn", 0>];
  let Subjects = SubjectList<[CXXRecord], ErrorDiag>;
  let Documentation = [Undocumented];
}

def WarnUnused : InheritableAttr {
  let Spellings = [GCC<"warn_unused">];
  let Subjects = SubjectList<[Record]>;
  let Documentation = [Undocumented];
  let SimpleHandler = 1;
}

def WarnUnusedResult : InheritableAttr {
  let Spellings = [CXX11<"", "nodiscard", 201907>,
                   C2x<"", "nodiscard", 202003>,
                   CXX11<"clang", "warn_unused_result">,
                   GCC<"warn_unused_result">];
  let Subjects = SubjectList<[ObjCMethod, Enum, Record, FunctionLike, TypedefName]>;
  let Args = [StringArgument<"Message", 1>];
  let Documentation = [WarnUnusedResultsDocs];
  let AdditionalMembers = [{
    // Check whether this the C++11 nodiscard version, even in non C++11
    // spellings.
    bool IsCXX11NoDiscard() const {
      return this->getSemanticSpelling() == CXX11_nodiscard;
    }
  }];
}

def Weak : InheritableAttr {
  let Spellings = [GCC<"weak">];
  let Subjects = SubjectList<[Var, Function, CXXRecord]>;
  let Documentation = [WeakDocs];
  let SimpleHandler = 1;
}

def WeakImport : InheritableAttr {
  let Spellings = [Clang<"weak_import">];
  let Documentation = [Undocumented];
}

def WeakRef : InheritableAttr {
  let Spellings = [GCC<"weakref">];
  // A WeakRef that has an argument is treated as being an AliasAttr
  let Args = [StringArgument<"Aliasee", 1>];
  let Subjects = SubjectList<[Var, Function], ErrorDiag>;
  let Documentation = [Undocumented];
}

def LTOVisibilityPublic : InheritableAttr {
  let Spellings = [Clang<"lto_visibility_public">];
  let Subjects = SubjectList<[Record]>;
  let Documentation = [LTOVisibilityDocs];
  let SimpleHandler = 1;
}

def AnyX86Interrupt : InheritableAttr, TargetSpecificAttr<TargetAnyX86> {
  // NOTE: If you add any additional spellings, ARMInterrupt's,
  // M68kInterrupt's, MSP430Interrupt's and MipsInterrupt's spellings must match.
  let Spellings = [GCC<"interrupt">];
  let Subjects = SubjectList<[HasFunctionProto]>;
  let ParseKind = "Interrupt";
  let HasCustomParsing = 1;
  let Documentation = [Undocumented];
}

def AnyX86NoCallerSavedRegisters : InheritableAttr,
                                   TargetSpecificAttr<TargetAnyX86> {
  let Spellings = [GCC<"no_caller_saved_registers">];
  let Documentation = [AnyX86NoCallerSavedRegistersDocs];
  let SimpleHandler = 1;
}

def AnyX86NoCfCheck : DeclOrTypeAttr, TargetSpecificAttr<TargetAnyX86>{
  let Spellings = [GCC<"nocf_check">];
  let Subjects = SubjectList<[FunctionLike]>;
  let Documentation = [AnyX86NoCfCheckDocs];
}

def X86ForceAlignArgPointer : InheritableAttr, TargetSpecificAttr<TargetAnyX86> {
  let Spellings = [GCC<"force_align_arg_pointer">];
  // Technically, this appertains to a FunctionDecl, but the target-specific
  // code silently allows anything function-like (such as typedefs or function
  // pointers), but does not apply the attribute to them.
  let Documentation = [X86ForceAlignArgPointerDocs];
}

def NoSanitize : InheritableAttr {
  let Spellings = [Clang<"no_sanitize">];
  let Args = [VariadicStringArgument<"Sanitizers">];
  let Subjects = SubjectList<[Function, ObjCMethod, GlobalVar], ErrorDiag>;
  let Documentation = [NoSanitizeDocs];
  let AdditionalMembers = [{
    SanitizerMask getMask() const {
      SanitizerMask Mask;
      for (auto SanitizerName : sanitizers()) {
        SanitizerMask ParsedMask =
            parseSanitizerValue(SanitizerName, /*AllowGroups=*/true);
        Mask |= expandSanitizerGroups(ParsedMask);
      }
      return Mask;
    }

    bool hasCoverage() const {
      return llvm::is_contained(sanitizers(), "coverage");
    }
  }];
}

// Attributes to disable a specific sanitizer. No new sanitizers should be added
// to this list; the no_sanitize attribute should be extended instead.
def NoSanitizeSpecific : InheritableAttr {
  let Spellings = [GCC<"no_address_safety_analysis">,
                   GCC<"no_sanitize_address">,
                   GCC<"no_sanitize_thread">,
                   Clang<"no_sanitize_memory">];
  let Subjects = SubjectList<[Function, GlobalVar], ErrorDiag>;
  let Documentation = [NoSanitizeAddressDocs, NoSanitizeThreadDocs,
                       NoSanitizeMemoryDocs];
  let ASTNode = 0;
}

def DisableSanitizerInstrumentation : InheritableAttr {
  let Spellings = [Clang<"disable_sanitizer_instrumentation">];
  let Subjects = SubjectList<[Function, ObjCMethod, GlobalVar]>;
  let Documentation = [DisableSanitizerInstrumentationDocs];
  let SimpleHandler = 1;
}

def CFICanonicalJumpTable : InheritableAttr {
  let Spellings = [Clang<"cfi_canonical_jump_table">];
  let Subjects = SubjectList<[Function], ErrorDiag>;
  let Documentation = [CFICanonicalJumpTableDocs];
  let SimpleHandler = 1;
}

// C/C++ Thread safety attributes (e.g. for deadlock, data race checking)
// Not all of these attributes will be given a [[]] spelling. The attributes
// which require access to function parameter names cannot use the [[]] spelling
// because they are not written in the type position. Some attributes are given
// an updated captability-based name and the older name will only be supported
// under the GNU-style spelling.
def GuardedVar : InheritableAttr {
  let Spellings = [Clang<"guarded_var", 0>];
  let Subjects = SubjectList<[Field, SharedVar]>;
  let Documentation = [Undocumented];
  let SimpleHandler = 1;
}

def PtGuardedVar : InheritableAttr {
  let Spellings = [Clang<"pt_guarded_var", 0>];
  let Subjects = SubjectList<[Field, SharedVar]>;
  let Documentation = [Undocumented];
}

def Lockable : InheritableAttr {
  let Spellings = [GNU<"lockable">];
  let Subjects = SubjectList<[Record]>;
  let Documentation = [Undocumented];
  let ASTNode = 0;  // Replaced by Capability
}

def ScopedLockable : InheritableAttr {
  let Spellings = [Clang<"scoped_lockable", 0>];
  let Subjects = SubjectList<[Record]>;
  let Documentation = [Undocumented];
  let SimpleHandler = 1;
}

def Capability : InheritableAttr {
  let Spellings = [Clang<"capability", 0>, Clang<"shared_capability", 0>];
  let Subjects = SubjectList<[Record, TypedefName], ErrorDiag>;
  let Args = [StringArgument<"Name">];
  let Accessors = [Accessor<"isShared",
                    [Clang<"shared_capability", 0>]>];
  let Documentation = [Undocumented];
}

def AssertCapability : InheritableAttr {
  let Spellings = [Clang<"assert_capability", 0>,
                   Clang<"assert_shared_capability", 0>];
  let Subjects = SubjectList<[Function]>;
  let LateParsed = 1;
  let TemplateDependent = 1;
  let ParseArgumentsAsUnevaluated = 1;
  let InheritEvenIfAlreadyPresent = 1;
  let Args = [VariadicExprArgument<"Args">];
  let Accessors = [Accessor<"isShared",
                    [Clang<"assert_shared_capability", 0>]>];
  let Documentation = [AssertCapabilityDocs];
}

def AcquireCapability : InheritableAttr {
  let Spellings = [Clang<"acquire_capability", 0>,
                   Clang<"acquire_shared_capability", 0>,
                   GNU<"exclusive_lock_function">,
                   GNU<"shared_lock_function">];
  let Subjects = SubjectList<[Function]>;
  let LateParsed = 1;
  let TemplateDependent = 1;
  let ParseArgumentsAsUnevaluated = 1;
  let InheritEvenIfAlreadyPresent = 1;
  let Args = [VariadicExprArgument<"Args">];
  let Accessors = [Accessor<"isShared",
                    [Clang<"acquire_shared_capability", 0>,
                     GNU<"shared_lock_function">]>];
  let Documentation = [AcquireCapabilityDocs];
}

def TryAcquireCapability : InheritableAttr {
  let Spellings = [Clang<"try_acquire_capability", 0>,
                   Clang<"try_acquire_shared_capability", 0>];
  let Subjects = SubjectList<[Function],
                             ErrorDiag>;
  let LateParsed = 1;
  let TemplateDependent = 1;
  let ParseArgumentsAsUnevaluated = 1;
  let InheritEvenIfAlreadyPresent = 1;
  let Args = [ExprArgument<"SuccessValue">, VariadicExprArgument<"Args">];
  let Accessors = [Accessor<"isShared",
                    [Clang<"try_acquire_shared_capability", 0>]>];
  let Documentation = [TryAcquireCapabilityDocs];
}

def ReleaseCapability : InheritableAttr {
  let Spellings = [Clang<"release_capability", 0>,
                   Clang<"release_shared_capability", 0>,
                   Clang<"release_generic_capability", 0>,
                   Clang<"unlock_function", 0>];
  let Subjects = SubjectList<[Function]>;
  let LateParsed = 1;
  let TemplateDependent = 1;
  let ParseArgumentsAsUnevaluated = 1;
  let InheritEvenIfAlreadyPresent = 1;
  let Args = [VariadicExprArgument<"Args">];
  let Accessors = [Accessor<"isShared",
                    [Clang<"release_shared_capability", 0>]>,
                   Accessor<"isGeneric",
                     [Clang<"release_generic_capability", 0>,
                      Clang<"unlock_function", 0>]>];
  let Documentation = [ReleaseCapabilityDocs];
}

def RequiresCapability : InheritableAttr {
  let Spellings = [Clang<"requires_capability", 0>,
                   Clang<"exclusive_locks_required", 0>,
                   Clang<"requires_shared_capability", 0>,
                   Clang<"shared_locks_required", 0>];
  let Args = [VariadicExprArgument<"Args">];
  let LateParsed = 1;
  let TemplateDependent = 1;
  let ParseArgumentsAsUnevaluated = 1;
  let InheritEvenIfAlreadyPresent = 1;
  let Subjects = SubjectList<[Function]>;
  let Accessors = [Accessor<"isShared", [Clang<"requires_shared_capability", 0>,
                                         Clang<"shared_locks_required", 0>]>];
  let Documentation = [Undocumented];
}

def NoThreadSafetyAnalysis : InheritableAttr {
  let Spellings = [Clang<"no_thread_safety_analysis">];
  let Subjects = SubjectList<[Function]>;
  let Documentation = [Undocumented];
  let SimpleHandler = 1;
}

def GuardedBy : InheritableAttr {
  let Spellings = [GNU<"guarded_by">];
  let Args = [ExprArgument<"Arg">];
  let LateParsed = 1;
  let TemplateDependent = 1;
  let ParseArgumentsAsUnevaluated = 1;
  let InheritEvenIfAlreadyPresent = 1;
  let Subjects = SubjectList<[Field, SharedVar]>;
  let Documentation = [Undocumented];
}

def PtGuardedBy : InheritableAttr {
  let Spellings = [GNU<"pt_guarded_by">];
  let Args = [ExprArgument<"Arg">];
  let LateParsed = 1;
  let TemplateDependent = 1;
  let ParseArgumentsAsUnevaluated = 1;
  let InheritEvenIfAlreadyPresent = 1;
  let Subjects = SubjectList<[Field, SharedVar]>;
  let Documentation = [Undocumented];
}

def AcquiredAfter : InheritableAttr {
  let Spellings = [GNU<"acquired_after">];
  let Args = [VariadicExprArgument<"Args">];
  let LateParsed = 1;
  let TemplateDependent = 1;
  let ParseArgumentsAsUnevaluated = 1;
  let InheritEvenIfAlreadyPresent = 1;
  let Subjects = SubjectList<[Field, SharedVar]>;
  let Documentation = [Undocumented];
}

def AcquiredBefore : InheritableAttr {
  let Spellings = [GNU<"acquired_before">];
  let Args = [VariadicExprArgument<"Args">];
  let LateParsed = 1;
  let TemplateDependent = 1;
  let ParseArgumentsAsUnevaluated = 1;
  let InheritEvenIfAlreadyPresent = 1;
  let Subjects = SubjectList<[Field, SharedVar]>;
  let Documentation = [Undocumented];
}

def AssertExclusiveLock : InheritableAttr {
  let Spellings = [GNU<"assert_exclusive_lock">];
  let Args = [VariadicExprArgument<"Args">];
  let LateParsed = 1;
  let TemplateDependent = 1;
  let ParseArgumentsAsUnevaluated = 1;
  let InheritEvenIfAlreadyPresent = 1;
  let Subjects = SubjectList<[Function]>;
  let Documentation = [Undocumented];
}

def AssertSharedLock : InheritableAttr {
  let Spellings = [GNU<"assert_shared_lock">];
  let Args = [VariadicExprArgument<"Args">];
  let LateParsed = 1;
  let TemplateDependent = 1;
  let ParseArgumentsAsUnevaluated = 1;
  let InheritEvenIfAlreadyPresent = 1;
  let Subjects = SubjectList<[Function]>;
  let Documentation = [Undocumented];
}

// The first argument is an integer or boolean value specifying the return value
// of a successful lock acquisition.
def ExclusiveTrylockFunction : InheritableAttr {
  let Spellings = [GNU<"exclusive_trylock_function">];
  let Args = [ExprArgument<"SuccessValue">, VariadicExprArgument<"Args">];
  let LateParsed = 1;
  let TemplateDependent = 1;
  let ParseArgumentsAsUnevaluated = 1;
  let InheritEvenIfAlreadyPresent = 1;
  let Subjects = SubjectList<[Function]>;
  let Documentation = [Undocumented];
}

// The first argument is an integer or boolean value specifying the return value
// of a successful lock acquisition.
def SharedTrylockFunction : InheritableAttr {
  let Spellings = [GNU<"shared_trylock_function">];
  let Args = [ExprArgument<"SuccessValue">, VariadicExprArgument<"Args">];
  let LateParsed = 1;
  let TemplateDependent = 1;
  let ParseArgumentsAsUnevaluated = 1;
  let InheritEvenIfAlreadyPresent = 1;
  let Subjects = SubjectList<[Function]>;
  let Documentation = [Undocumented];
}

def LockReturned : InheritableAttr {
  let Spellings = [GNU<"lock_returned">];
  let Args = [ExprArgument<"Arg">];
  let LateParsed = 1;
  let TemplateDependent = 1;
  let ParseArgumentsAsUnevaluated = 1;
  let Subjects = SubjectList<[Function]>;
  let Documentation = [Undocumented];
}

def LocksExcluded : InheritableAttr {
  let Spellings = [GNU<"locks_excluded">];
  let Args = [VariadicExprArgument<"Args">];
  let LateParsed = 1;
  let TemplateDependent = 1;
  let ParseArgumentsAsUnevaluated = 1;
  let InheritEvenIfAlreadyPresent = 1;
  let Subjects = SubjectList<[Function]>;
  let Documentation = [Undocumented];
}

// C/C++ consumed attributes.

def Consumable : InheritableAttr {
  // This attribute does not have a C [[]] spelling because it only appertains
  // to C++ struct/class/union.
  // FIXME: should this attribute have a CPlusPlus language option?
  let Spellings = [Clang<"consumable", 0>];
  let Subjects = SubjectList<[CXXRecord]>;
  let Args = [EnumArgument<"DefaultState", "ConsumedState",
                           ["unknown", "consumed", "unconsumed"],
                           ["Unknown", "Consumed", "Unconsumed"]>];
  let Documentation = [ConsumableDocs];
}

def ConsumableAutoCast : InheritableAttr {
  // This attribute does not have a C [[]] spelling because it only appertains
  // to C++ struct/class/union.
  // FIXME: should this attribute have a CPlusPlus language option?
  let Spellings = [Clang<"consumable_auto_cast_state", 0>];
  let Subjects = SubjectList<[CXXRecord]>;
  let Documentation = [Undocumented];
  let SimpleHandler = 1;
}

def ConsumableSetOnRead : InheritableAttr {
  // This attribute does not have a C [[]] spelling because it only appertains
  // to C++ struct/class/union.
  // FIXME: should this attribute have a CPlusPlus language option?
  let Spellings = [Clang<"consumable_set_state_on_read", 0>];
  let Subjects = SubjectList<[CXXRecord]>;
  let Documentation = [Undocumented];
  let SimpleHandler = 1;
}

def CallableWhen : InheritableAttr {
  // This attribute does not have a C [[]] spelling because it only appertains
  // to C++ function (but doesn't require it to be a member function).
  // FIXME: should this attribute have a CPlusPlus language option?
  let Spellings = [Clang<"callable_when", 0>];
  let Subjects = SubjectList<[CXXMethod]>;
  let Args = [VariadicEnumArgument<"CallableStates", "ConsumedState",
                                   ["unknown", "consumed", "unconsumed"],
                                   ["Unknown", "Consumed", "Unconsumed"]>];
  let Documentation = [CallableWhenDocs];
}

def ParamTypestate : InheritableAttr {
  // This attribute does not have a C [[]] spelling because it only appertains
  // to a parameter whose type is a consumable C++ class.
  // FIXME: should this attribute have a CPlusPlus language option?
  let Spellings = [Clang<"param_typestate", 0>];
  let Subjects = SubjectList<[ParmVar]>;
  let Args = [EnumArgument<"ParamState", "ConsumedState",
                           ["unknown", "consumed", "unconsumed"],
                           ["Unknown", "Consumed", "Unconsumed"]>];
  let Documentation = [ParamTypestateDocs];
}

def ReturnTypestate : InheritableAttr {
  // This attribute does not have a C [[]] spelling because it only appertains
  // to a parameter or function return type that is a consumable C++ class.
  // FIXME: should this attribute have a CPlusPlus language option?
  let Spellings = [Clang<"return_typestate", 0>];
  let Subjects = SubjectList<[Function, ParmVar]>;
  let Args = [EnumArgument<"State", "ConsumedState",
                           ["unknown", "consumed", "unconsumed"],
                           ["Unknown", "Consumed", "Unconsumed"]>];
  let Documentation = [ReturnTypestateDocs];
}

def SetTypestate : InheritableAttr {
  // This attribute does not have a C [[]] spelling because it only appertains
  // to C++ function (but doesn't require it to be a member function).
  // FIXME: should this attribute have a CPlusPlus language option?
  let Spellings = [Clang<"set_typestate", 0>];
  let Subjects = SubjectList<[CXXMethod]>;
  let Args = [EnumArgument<"NewState", "ConsumedState",
                           ["unknown", "consumed", "unconsumed"],
                           ["Unknown", "Consumed", "Unconsumed"]>];
  let Documentation = [SetTypestateDocs];
}

def TestTypestate : InheritableAttr {
  // This attribute does not have a C [[]] spelling because it only appertains
  // to C++ function (but doesn't require it to be a member function).
  // FIXME: should this attribute have a CPlusPlus language option?
  let Spellings = [Clang<"test_typestate", 0>];
  let Subjects = SubjectList<[CXXMethod]>;
  let Args = [EnumArgument<"TestState", "ConsumedState",
                           ["consumed", "unconsumed"],
                           ["Consumed", "Unconsumed"]>];
  let Documentation = [TestTypestateDocs];
}

// Type safety attributes for `void *' pointers and type tags.

def ArgumentWithTypeTag : InheritableAttr {
  let Spellings = [Clang<"argument_with_type_tag">,
                   Clang<"pointer_with_type_tag">];
  let Subjects = SubjectList<[HasFunctionProto], ErrorDiag>;
  let Args = [IdentifierArgument<"ArgumentKind">,
              ParamIdxArgument<"ArgumentIdx">,
              ParamIdxArgument<"TypeTagIdx">,
              BoolArgument<"IsPointer", /*opt*/0, /*fake*/1>];
  let Documentation = [ArgumentWithTypeTagDocs, PointerWithTypeTagDocs];
}

def TypeTagForDatatype : InheritableAttr {
  let Spellings = [Clang<"type_tag_for_datatype">];
  let Args = [IdentifierArgument<"ArgumentKind">,
              TypeArgument<"MatchingCType">,
              BoolArgument<"LayoutCompatible">,
              BoolArgument<"MustBeNull">];
//  let Subjects = SubjectList<[Var], ErrorDiag>;
  let HasCustomParsing = 1;
  let Documentation = [TypeTagForDatatypeDocs];
}

def Owner : InheritableAttr {
  let Spellings = [CXX11<"gsl", "Owner">];
  let Subjects = SubjectList<[Struct]>;
  let Args = [TypeArgument<"DerefType", /*opt=*/1>];
  let Documentation = [LifetimeOwnerDocs];
}

def Pointer : InheritableAttr {
  let Spellings = [CXX11<"gsl", "Pointer">];
  let Subjects = SubjectList<[Struct]>;
  let Args = [TypeArgument<"DerefType", /*opt=*/1>];
  let Documentation = [LifetimePointerDocs];
}
def : MutualExclusions<[Owner, Pointer]>;

// Microsoft-related attributes

def MSNoVTable : InheritableAttr, TargetSpecificAttr<TargetMicrosoftCXXABI> {
  let Spellings = [Declspec<"novtable">];
  let Subjects = SubjectList<[CXXRecord]>;
  let Documentation = [MSNoVTableDocs];
  let SimpleHandler = 1;
}

def : IgnoredAttr {
  let Spellings = [Declspec<"property">];
}

def MSAllocator : InheritableAttr {
  let Spellings = [Declspec<"allocator">];
  let Subjects = SubjectList<[Function]>;
  let Documentation = [MSAllocatorDocs];
}

def CFGuard : InheritableAttr, TargetSpecificAttr<TargetWindows> {
  // Currently only the __declspec(guard(nocf)) modifier is supported. In future
  // we might also want to support __declspec(guard(suppress)).
  let Spellings = [Declspec<"guard">, Clang<"guard">];
  let Subjects = SubjectList<[Function]>;
  let Args = [EnumArgument<"Guard", "GuardArg", ["nocf"], ["nocf"]>];
  let Documentation = [CFGuardDocs];
}

def MSStruct : InheritableAttr {
  let Spellings = [GCC<"ms_struct">];
  let Subjects = SubjectList<[Record]>;
  let Documentation = [Undocumented];
  let SimpleHandler = 1;
}

def DLLExport : InheritableAttr, TargetSpecificAttr<TargetHasDLLImportExport> {
  let Spellings = [Declspec<"dllexport">, GCC<"dllexport">];
  let Subjects = SubjectList<[Function, Var, CXXRecord, ObjCInterface]>;
  let Documentation = [DLLExportDocs];
}

def DLLExportStaticLocal : InheritableAttr, TargetSpecificAttr<TargetHasDLLImportExport> {
  // This attribute is used internally only when -fno-dllexport-inlines is
  // passed. This attribute is added to inline functions of a class having the
  // dllexport attribute. If the function has static local variables, this
  // attribute is used to determine whether the variables are exported or not. If
  // the function has local static variables, the function is dllexported too.
  let Spellings = [];
  let Subjects = SubjectList<[Function]>;
  let Documentation = [InternalOnly];
}

def DLLImport : InheritableAttr, TargetSpecificAttr<TargetHasDLLImportExport> {
  let Spellings = [Declspec<"dllimport">, GCC<"dllimport">];
  let Subjects = SubjectList<[Function, Var, CXXRecord, ObjCInterface]>;
  let Documentation = [DLLImportDocs];


  let AdditionalMembers = [{
private:
  bool PropagatedToBaseTemplate = false;

public:
  void setPropagatedToBaseTemplate() { PropagatedToBaseTemplate = true; }
  bool wasPropagatedToBaseTemplate() { return PropagatedToBaseTemplate; }
  }];
}

def DLLImportStaticLocal : InheritableAttr, TargetSpecificAttr<TargetHasDLLImportExport> {
  // This attribute is used internally only when -fno-dllexport-inlines is
  // passed. This attribute is added to inline functions of a class having the
  // dllimport attribute. If the function has static local variables, this
  // attribute is used to determine whether the variables are imported or not.
  let Spellings = [];
  let Subjects = SubjectList<[Function]>;
  let Documentation = [InternalOnly];
}

def SelectAny : InheritableAttr {
  let Spellings = [Declspec<"selectany">, GCC<"selectany">];
  let Documentation = [SelectAnyDocs];
  let SimpleHandler = 1;
}

def Thread : Attr {
  let Spellings = [Declspec<"thread">];
  let LangOpts = [MicrosoftExt];
  let Documentation = [ThreadDocs];
  let Subjects = SubjectList<[Var]>;
}

def Win64 : IgnoredAttr {
  let Spellings = [Keyword<"__w64">];
  let LangOpts = [MicrosoftExt];
}

def Ptr32 : TypeAttr {
  let Spellings = [Keyword<"__ptr32">];
  let Documentation = [Ptr32Docs];
}

def Ptr64 : TypeAttr {
  let Spellings = [Keyword<"__ptr64">];
  let Documentation = [Ptr64Docs];
}

def SPtr : TypeAttr {
  let Spellings = [Keyword<"__sptr">];
  let Documentation = [SPtrDocs];
}

def UPtr : TypeAttr {
  let Spellings = [Keyword<"__uptr">];
  let Documentation = [UPtrDocs];
}

def MSInheritance : InheritableAttr {
  let LangOpts = [MicrosoftExt];
  let Args = [DefaultBoolArgument<"BestCase", /*default*/1, /*fake*/1>];
  let Spellings = [Keyword<"__single_inheritance">,
                   Keyword<"__multiple_inheritance">,
                   Keyword<"__virtual_inheritance">,
                   Keyword<"__unspecified_inheritance">];
  let AdditionalMembers = [{
  MSInheritanceModel getInheritanceModel() const {
    // The spelling enum should agree with MSInheritanceModel.
    return MSInheritanceModel(getSemanticSpelling());
  }
  }];
  let Documentation = [MSInheritanceDocs];
}

def MSVtorDisp : InheritableAttr {
  // This attribute has no spellings as it is only ever created implicitly.
  let Spellings = [];
  let Args = [UnsignedArgument<"vdm">];
  let SemaHandler = 0;

  let AdditionalMembers = [{
  MSVtorDispMode getVtorDispMode() const { return MSVtorDispMode(vdm); }
  }];
  let Documentation = [InternalOnly];
}

def InitSeg : Attr {
  let Spellings = [Pragma<"", "init_seg">];
  let Args = [StringArgument<"Section">];
  let SemaHandler = 0;
  let Documentation = [InitSegDocs];
  let AdditionalMembers = [{
  void printPrettyPragma(raw_ostream &OS, const PrintingPolicy &Policy) const {
    OS << " (" << getSection() << ')';
  }
  }];
}

def LoopHint : Attr {
  /// #pragma clang loop <option> directive
  /// vectorize: vectorizes loop operations if State == Enable.
  /// vectorize_width: vectorize loop operations with width 'Value'.
  /// interleave: interleave multiple loop iterations if State == Enable.
  /// interleave_count: interleaves 'Value' loop iterations.
  /// unroll: fully unroll loop if State == Enable.
  /// unroll_count: unrolls loop 'Value' times.
  /// unroll_and_jam: attempt to unroll and jam loop if State == Enable.
  /// unroll_and_jam_count: unroll and jams loop 'Value' times.
  /// distribute: attempt to distribute loop if State == Enable.
  /// pipeline: disable pipelining loop if State == Disable.
  /// pipeline_initiation_interval: create loop schedule with initiation interval equal to 'Value'.

  /// #pragma unroll <argument> directive
  /// <no arg>: fully unrolls loop.
  /// boolean: fully unrolls loop if State == Enable.
  /// expression: unrolls loop 'Value' times.

  let Spellings = [Pragma<"clang", "loop">, Pragma<"", "unroll">,
                   Pragma<"", "nounroll">, Pragma<"", "unroll_and_jam">,
                   Pragma<"", "nounroll_and_jam">];

  /// State of the loop optimization specified by the spelling.
  let Args = [EnumArgument<"Option", "OptionType",
                          ["vectorize", "vectorize_width", "interleave", "interleave_count",
                           "unroll", "unroll_count", "unroll_and_jam", "unroll_and_jam_count",
                           "pipeline", "pipeline_initiation_interval", "distribute",
                           "vectorize_predicate"],
                          ["Vectorize", "VectorizeWidth", "Interleave", "InterleaveCount",
                           "Unroll", "UnrollCount", "UnrollAndJam", "UnrollAndJamCount",
                           "PipelineDisabled", "PipelineInitiationInterval", "Distribute",
                           "VectorizePredicate"]>,
              EnumArgument<"State", "LoopHintState",
                           ["enable", "disable", "numeric", "fixed_width",
                            "scalable_width", "assume_safety", "full"],
                           ["Enable", "Disable", "Numeric", "FixedWidth",
                            "ScalableWidth", "AssumeSafety", "Full"]>,
              ExprArgument<"Value">];

  let AdditionalMembers = [{
  static const char *getOptionName(int Option) {
    switch(Option) {
    case Vectorize: return "vectorize";
    case VectorizeWidth: return "vectorize_width";
    case Interleave: return "interleave";
    case InterleaveCount: return "interleave_count";
    case Unroll: return "unroll";
    case UnrollCount: return "unroll_count";
    case UnrollAndJam: return "unroll_and_jam";
    case UnrollAndJamCount: return "unroll_and_jam_count";
    case PipelineDisabled: return "pipeline";
    case PipelineInitiationInterval: return "pipeline_initiation_interval";
    case Distribute: return "distribute";
    case VectorizePredicate: return "vectorize_predicate";
    }
    llvm_unreachable("Unhandled LoopHint option.");
  }

  void printPrettyPragma(raw_ostream &OS, const PrintingPolicy &Policy) const;

  // Return a string containing the loop hint argument including the
  // enclosing parentheses.
  std::string getValueString(const PrintingPolicy &Policy) const;

  // Return a string suitable for identifying this attribute in diagnostics.
  std::string getDiagnosticName(const PrintingPolicy &Policy) const;
  }];

  let Documentation = [LoopHintDocs, UnrollHintDocs];
  let HasCustomParsing = 1;
}

def CapturedRecord : InheritableAttr {
  // This attribute has no spellings as it is only ever created implicitly.
  let Spellings = [];
  let SemaHandler = 0;
  let Documentation = [InternalOnly];
}

def OMPThreadPrivateDecl : InheritableAttr {
  // This attribute has no spellings as it is only ever created implicitly.
  let Spellings = [];
  let SemaHandler = 0;
  let Documentation = [InternalOnly];
}

def OMPCaptureNoInit : InheritableAttr {
  // This attribute has no spellings as it is only ever created implicitly.
  let Spellings = [];
  let SemaHandler = 0;
  let Documentation = [InternalOnly];
}

def OMPCaptureKind : Attr {
  // This attribute has no spellings as it is only ever created implicitly.
  let Spellings = [];
  let SemaHandler = 0;
  let Args = [UnsignedArgument<"CaptureKindVal">];
  let Documentation = [InternalOnly];
  let AdditionalMembers = [{
    llvm::omp::Clause getCaptureKind() const {
      return static_cast<llvm::omp::Clause>(getCaptureKindVal());
    }
  }];
}

def OMPReferencedVar : Attr {
  // This attribute has no spellings as it is only ever created implicitly.
  let Spellings = [];
  let SemaHandler = 0;
  let Args = [ExprArgument<"Ref">];
  let Documentation = [InternalOnly];
}

def OMPDeclareSimdDecl : Attr {
  let Spellings = [Pragma<"omp", "declare simd">];
  let Subjects = SubjectList<[Function]>;
  let SemaHandler = 0;
  let HasCustomParsing = 1;
  let Documentation = [OMPDeclareSimdDocs];
  let Args = [
    EnumArgument<"BranchState", "BranchStateTy",
                 [ "", "inbranch", "notinbranch" ],
                 [ "BS_Undefined", "BS_Inbranch", "BS_Notinbranch" ]>,
    ExprArgument<"Simdlen">, VariadicExprArgument<"Uniforms">,
    VariadicExprArgument<"Aligneds">, VariadicExprArgument<"Alignments">,
    VariadicExprArgument<"Linears">, VariadicUnsignedArgument<"Modifiers">,
    VariadicExprArgument<"Steps">
  ];
  let AdditionalMembers = [{
    void printPrettyPragma(raw_ostream & OS, const PrintingPolicy &Policy)
        const;
  }];
}

def OMPDeclareTargetDecl : InheritableAttr {
  let Spellings = [Pragma<"omp", "declare target">];
  let SemaHandler = 0;
  let Subjects = SubjectList<[Function, SharedVar]>;
  let Documentation = [OMPDeclareTargetDocs];
  let Args = [
    EnumArgument<"MapType", "MapTypeTy",
                 [ "to", "enter", "link" ],
                 [ "MT_To", "MT_Enter", "MT_Link" ]>,
    EnumArgument<"DevType", "DevTypeTy",
                 [ "host", "nohost", "any" ],
                 [ "DT_Host", "DT_NoHost", "DT_Any" ]>,
    ExprArgument<"IndirectExpr">,
    BoolArgument<"Indirect">,
    UnsignedArgument<"Level">
  ];
  let AdditionalMembers = [{
    void printPrettyPragma(raw_ostream &OS, const PrintingPolicy &Policy) const;
    static std::optional<MapTypeTy>
    isDeclareTargetDeclaration(const ValueDecl *VD);
    static std::optional<OMPDeclareTargetDeclAttr*> getActiveAttr(const ValueDecl *VD);
    static std::optional<DevTypeTy> getDeviceType(const ValueDecl *VD);
    static std::optional<SourceLocation> getLocation(const ValueDecl *VD);
  }];
}

def OMPAllocateDecl : InheritableAttr {
  // This attribute has no spellings as it is only ever created implicitly.
  let Spellings = [];
  let SemaHandler = 0;
  let Args = [
    EnumArgument<"AllocatorType", "AllocatorTypeTy",
                 [
                   "omp_null_allocator", "omp_default_mem_alloc",
                   "omp_large_cap_mem_alloc", "omp_const_mem_alloc",
                   "omp_high_bw_mem_alloc", "omp_low_lat_mem_alloc",
                   "omp_cgroup_mem_alloc", "omp_pteam_mem_alloc",
                   "omp_thread_mem_alloc", ""
                 ],
                 [
                   "OMPNullMemAlloc", "OMPDefaultMemAlloc",
                   "OMPLargeCapMemAlloc", "OMPConstMemAlloc",
                   "OMPHighBWMemAlloc", "OMPLowLatMemAlloc",
                   "OMPCGroupMemAlloc", "OMPPTeamMemAlloc", "OMPThreadMemAlloc",
                   "OMPUserDefinedMemAlloc"
                 ]>,
    ExprArgument<"Allocator">,
    ExprArgument<"Alignment">
  ];
  let Documentation = [InternalOnly];
}

def OMPDeclareVariant : InheritableAttr {
  let Spellings = [Pragma<"omp", "declare variant">];
  let Subjects = SubjectList<[Function]>;
  let SemaHandler = 0;
  let HasCustomParsing = 1;
  let InheritEvenIfAlreadyPresent = 1;
  let Documentation = [OMPDeclareVariantDocs];
  let Args = [
    ExprArgument<"VariantFuncRef">,
    OMPTraitInfoArgument<"TraitInfos">,
    VariadicExprArgument<"AdjustArgsNothing">,
    VariadicExprArgument<"AdjustArgsNeedDevicePtr">,
    VariadicOMPInteropInfoArgument<"AppendArgs">,
  ];
  let AdditionalMembers = [{
    OMPTraitInfo &getTraitInfo() { return *traitInfos; }
    void printPrettyPragma(raw_ostream & OS, const PrintingPolicy &Policy)
        const;
    static StringRef getInteropTypeString(const OMPInteropInfo *I) {
      if (I->IsTarget && I->IsTargetSync)
        return "target,targetsync";
      if (I->IsTarget)
        return "target";
      return "targetsync";
    }
  }];
}

def Assumption : InheritableAttr {
  let Spellings = [Clang<"assume">];
  let Subjects = SubjectList<[Function, ObjCMethod]>;
  let InheritEvenIfAlreadyPresent = 1;
  let Documentation = [AssumptionDocs];
  let Args = [StringArgument<"Assumption">];
}

def InternalLinkage : InheritableAttr {
  let Spellings = [Clang<"internal_linkage">];
  let Subjects = SubjectList<[Var, Function, CXXRecord]>;
  let Documentation = [InternalLinkageDocs];
}
def : MutualExclusions<[Common, InternalLinkage]>;

def ExcludeFromExplicitInstantiation : InheritableAttr {
  let Spellings = [Clang<"exclude_from_explicit_instantiation">];
  let Subjects = SubjectList<[Var, Function, CXXRecord]>;
  let Documentation = [ExcludeFromExplicitInstantiationDocs];
  let MeaningfulToClassTemplateDefinition = 1;
  let SimpleHandler = 1;
}

def Reinitializes : InheritableAttr {
  let Spellings = [Clang<"reinitializes", 0>];
  let Subjects = SubjectList<[NonStaticNonConstCXXMethod], ErrorDiag>;
  let Documentation = [ReinitializesDocs];
  let SimpleHandler = 1;
}

def NoDestroy : InheritableAttr {
  let Spellings = [Clang<"no_destroy", 0>];
  let Subjects = SubjectList<[Var]>;
  let Documentation = [NoDestroyDocs];
}

def AlwaysDestroy : InheritableAttr {
  let Spellings = [Clang<"always_destroy", 0>];
  let Subjects = SubjectList<[Var]>;
  let Documentation = [AlwaysDestroyDocs];
}
def : MutualExclusions<[NoDestroy, AlwaysDestroy]>;

def SpeculativeLoadHardening : InheritableAttr {
  let Spellings = [Clang<"speculative_load_hardening">];
  let Subjects = SubjectList<[Function, ObjCMethod], ErrorDiag>;
  let Documentation = [SpeculativeLoadHardeningDocs];
  let SimpleHandler = 1;
}

def NoSpeculativeLoadHardening : InheritableAttr {
  let Spellings = [Clang<"no_speculative_load_hardening">];
  let Subjects = SubjectList<[Function, ObjCMethod], ErrorDiag>;
  let Documentation = [NoSpeculativeLoadHardeningDocs];
  let SimpleHandler = 1;
}
def : MutualExclusions<[SpeculativeLoadHardening, NoSpeculativeLoadHardening]>;

def Uninitialized : InheritableAttr {
  let Spellings = [Clang<"uninitialized", 0>];
  let Subjects = SubjectList<[LocalVar]>;
  let PragmaAttributeSupport = 1;
  let Documentation = [UninitializedDocs];
}

def LoaderUninitialized : Attr {
  let Spellings = [Clang<"loader_uninitialized">];
  let Subjects = SubjectList<[GlobalVar]>;
  let Documentation = [LoaderUninitializedDocs];
  let SimpleHandler = 1;
}

def ObjCExternallyRetained : InheritableAttr {
  let LangOpts = [ObjCAutoRefCount];
  let Spellings = [Clang<"objc_externally_retained">];
  let Subjects = SubjectList<[NonParmVar, Function, Block, ObjCMethod]>;
  let Documentation = [ObjCExternallyRetainedDocs];
}

def NoBuiltin : Attr {
  let Spellings = [Clang<"no_builtin">];
  let Args = [VariadicStringArgument<"BuiltinNames">];
  let Subjects = SubjectList<[Function]>;
  let Documentation = [NoBuiltinDocs];
}

def UsingIfExists : InheritableAttr {
  let Spellings = [Clang<"using_if_exists", 0>];
  let Subjects = SubjectList<[Using,
                              UnresolvedUsingTypename,
                              UnresolvedUsingValue], ErrorDiag>;
  let Documentation = [UsingIfExistsDocs];
}

// FIXME: This attribute is not inheritable, it will not be propagated to
// redecls. [[clang::lifetimebound]] has the same problems. This should be
// fixed in TableGen (by probably adding a new inheritable flag).
def AcquireHandle : DeclOrTypeAttr {
  let Spellings = [Clang<"acquire_handle">];
  let Args = [StringArgument<"HandleType">];
  let Subjects = SubjectList<[Function, TypedefName, ParmVar]>;
  let Documentation = [AcquireHandleDocs];
}

def UseHandle : InheritableParamAttr {
  let Spellings = [Clang<"use_handle">];
  let Args = [StringArgument<"HandleType">];
  let Subjects = SubjectList<[ParmVar]>;
  let Documentation = [UseHandleDocs];
}

def ReleaseHandle : InheritableParamAttr {
  let Spellings = [Clang<"release_handle">];
  let Args = [StringArgument<"HandleType">];
  let Subjects = SubjectList<[ParmVar]>;
  let Documentation = [ReleaseHandleDocs];
}

def DiagnoseAsBuiltin : InheritableAttr {
  let Spellings = [Clang<"diagnose_as_builtin">];
  let Args = [DeclArgument<Function, "Function">,
              VariadicUnsignedArgument<"ArgIndices">];
  let Subjects = SubjectList<[Function]>;
  let Documentation = [DiagnoseAsBuiltinDocs];
}

def Builtin : InheritableAttr {
  let Spellings = [];
  let Args = [UnsignedArgument<"ID">];
  let Subjects = SubjectList<[Function]>;
  let SemaHandler = 0;
  let Documentation = [InternalOnly];
}

def EnforceTCB : InheritableAttr {
  let Spellings = [Clang<"enforce_tcb">];
  let Subjects = SubjectList<[Function, ObjCMethod]>;
  let Args = [StringArgument<"TCBName">];
  let Documentation = [EnforceTCBDocs];
  bit InheritEvenIfAlreadyPresent = 1;
}

def EnforceTCBLeaf : InheritableAttr {
  let Spellings = [Clang<"enforce_tcb_leaf">];
  let Subjects = SubjectList<[Function, ObjCMethod]>;
  let Args = [StringArgument<"TCBName">];
  let Documentation = [EnforceTCBLeafDocs];
  bit InheritEvenIfAlreadyPresent = 1;
}

def Error : InheritableAttr {
  let Spellings = [GCC<"error">, GCC<"warning">];
  let Accessors = [Accessor<"isError", [GCC<"error">]>,
                   Accessor<"isWarning", [GCC<"warning">]>];
  let Args = [StringArgument<"UserDiagnostic">];
  let Subjects = SubjectList<[Function], ErrorDiag>;
  let Documentation = [ErrorAttrDocs];
}

def HLSLNumThreads: InheritableAttr {
  let Spellings = [Microsoft<"numthreads">];
  let Args = [IntArgument<"X">, IntArgument<"Y">, IntArgument<"Z">];
  let Subjects = SubjectList<[HLSLEntry]>;
  let LangOpts = [HLSL];
  let Documentation = [NumThreadsDocs];
}

def HLSLSV_GroupIndex: HLSLAnnotationAttr {
  let Spellings = [HLSLSemantic<"SV_GroupIndex">];
  let Subjects = SubjectList<[ParmVar, GlobalVar]>;
  let LangOpts = [HLSL];
  let Documentation = [HLSLSV_GroupIndexDocs];
}

def HLSLResourceBinding: InheritableAttr {
  let Spellings = [HLSLSemantic<"register">];
  let Subjects = SubjectList<[HLSLBufferObj, ExternalGlobalVar]>;
  let LangOpts = [HLSL];
  let Args = [StringArgument<"Slot">, StringArgument<"Space", 1>];
  let Documentation = [HLSLResourceBindingDocs];
}

def HLSLSV_DispatchThreadID: HLSLAnnotationAttr {
  let Spellings = [HLSLSemantic<"SV_DispatchThreadID">];
  let Subjects = SubjectList<[ParmVar, Field]>;
  let LangOpts = [HLSL];
  let Documentation = [HLSLSV_DispatchThreadIDDocs];
}

def HLSLShader : InheritableAttr {
  let Spellings = [Microsoft<"shader">];
  let Subjects = SubjectList<[HLSLEntry]>;
  let LangOpts = [HLSL];
  // NOTE:
  // order for the enum should match order in llvm::Triple::EnvironmentType.
  // ShaderType will be converted to llvm::Triple::EnvironmentType like
  //   (llvm::Triple::EnvironmentType)((uint32_t)ShaderType +
  //      (uint32_t)llvm::Triple::EnvironmentType::Pixel).
  // This will avoid update code for convert when new shader type is added.
  let Args = [
    EnumArgument<"Type", "ShaderType",
                 [
                   "pixel", "vertex", "geometry", "hull", "domain", "compute",
                   "library", "raygeneration", "intersection", "anyHit",
                   "closestHit", "miss", "callable", "mesh", "amplification"
                 ],
                 [
                   "Pixel", "Vertex", "Geometry", "Hull", "Domain", "Compute",
                   "Library", "RayGeneration", "Intersection", "AnyHit",
                   "ClosestHit", "Miss", "Callable", "Mesh", "Amplification"
                 ]>
  ];
  let Documentation = [HLSLSV_ShaderTypeAttrDocs];
}

def HLSLResource : InheritableAttr {
  let Spellings = [];
  let Subjects = SubjectList<[Struct]>;
  let LangOpts = [HLSL];
  let Args = [EnumArgument<"ResourceType", "ResourceClass",
                           ["SRV", "UAV", "CBuffer", "Sampler"],
                           ["SRV", "UAV", "CBuffer", "Sampler"]
                           >,
              EnumArgument<"ResourceShape", "ResourceKind",
                           ["Texture1D", "Texture2D", "Texture2DMS",
                            "Texture3D", "TextureCube", "Texture1DArray",
                            "Texture2DArray", "Texture2DMSArray",
                            "TextureCubeArray", "TypedBuffer", "RawBuffer",
                            "StructuredBuffer", "CBufferKind", "SamplerKind",
                            "TBuffer", "RTAccelerationStructure", "FeedbackTexture2D",
                            "FeedbackTexture2DArray"],
                           ["Texture1D", "Texture2D", "Texture2DMS",
                            "Texture3D", "TextureCube", "Texture1DArray",
                            "Texture2DArray", "Texture2DMSArray",
                            "TextureCubeArray", "TypedBuffer", "RawBuffer",
                            "StructuredBuffer", "CBufferKind", "SamplerKind",
                            "TBuffer", "RTAccelerationStructure", "FeedbackTexture2D",
                            "FeedbackTexture2DArray"]
                            >
              ];
  let Documentation = [InternalOnly];
}

def HLSLGroupSharedAddressSpace : TypeAttr {
  let Spellings = [Keyword<"groupshared">];
  let Subjects = SubjectList<[Var]>;
  let Documentation = [HLSLGroupSharedAddressSpaceDocs];
}

def RandomizeLayout : InheritableAttr {
  let Spellings = [GCC<"randomize_layout">];
  let Subjects = SubjectList<[Record]>;
  let Documentation = [ClangRandomizeLayoutDocs];
  let LangOpts = [COnly];
}

def NoRandomizeLayout : InheritableAttr {
  let Spellings = [GCC<"no_randomize_layout">];
  let Subjects = SubjectList<[Record]>;
  let Documentation = [ClangRandomizeLayoutDocs];
  let LangOpts = [COnly];
}
def : MutualExclusions<[RandomizeLayout, NoRandomizeLayout]>;

def FunctionReturnThunks : InheritableAttr,
    TargetSpecificAttr<TargetAnyX86> {
  let Spellings = [GCC<"function_return">];
  let Args = [EnumArgument<"ThunkType", "Kind",
    ["keep", "thunk-extern"],
    ["Keep", "Extern"]
  >];
  let Subjects = SubjectList<[Function]>;
  let Documentation = [FunctionReturnThunksDocs];
}
<<<<<<< HEAD

def YkOutline : InheritableAttr {
  let Spellings = [GCC<"yk_outline">, Declspec<"yk_outline">];
  let Subjects = SubjectList<[Function]>;
  let Documentation = [YkOutlineDocs];
  let SimpleHandler = 1;
}

def YkUnrollSafe : InheritableAttr {
  let Spellings = [GCC<"yk_unroll_safe">, Declspec<"yk_unroll_safe">];
  let Subjects = SubjectList<[Function]>;
  let Documentation = [YkUnrollSafeDocs];
  let SimpleHandler = 1;
=======
def ReadOnlyPlacement : InheritableAttr {
  let Spellings = [Clang<"enforce_read_only_placement">];
  let Subjects = SubjectList<[Record]>;
  let Documentation = [ReadOnlyPlacementDocs];
>>>>>>> 586ce6ac
}<|MERGE_RESOLUTION|>--- conflicted
+++ resolved
@@ -4122,7 +4122,6 @@
   let Subjects = SubjectList<[Function]>;
   let Documentation = [FunctionReturnThunksDocs];
 }
-<<<<<<< HEAD
 
 def YkOutline : InheritableAttr {
   let Spellings = [GCC<"yk_outline">, Declspec<"yk_outline">];
@@ -4136,10 +4135,10 @@
   let Subjects = SubjectList<[Function]>;
   let Documentation = [YkUnrollSafeDocs];
   let SimpleHandler = 1;
-=======
+}
+
 def ReadOnlyPlacement : InheritableAttr {
   let Spellings = [Clang<"enforce_read_only_placement">];
   let Subjects = SubjectList<[Record]>;
   let Documentation = [ReadOnlyPlacementDocs];
->>>>>>> 586ce6ac
 }