--- conflicted
+++ resolved
@@ -116,11 +116,8 @@
 #include "llvm/Target/TargetLoweringObjectFile.h"
 #include "llvm/Target/TargetMachine.h"
 #include "llvm/Target/TargetOptions.h"
-<<<<<<< HEAD
 #include "llvm/YkIR/YkIRWriter.h"
-=======
 #include "llvm/TargetParser/Triple.h"
->>>>>>> cc3d2533
 #include <algorithm>
 #include <cassert>
 #include <cinttypes>
@@ -136,7 +133,6 @@
 
 #define DEBUG_TYPE "asm-printer"
 
-<<<<<<< HEAD
 static cl::opt<bool>
     EmbedBitcodeFinal("embed-bitcode-final", cl::NotHidden,
                       cl::desc("Embed final IR as bitcode after all "
@@ -146,14 +142,13 @@
 extern bool YkExtendedLLVMBBAddrMapSection;
 extern bool YkStackMapOffsetFix;
 extern bool YkEmbedIR;
-=======
+
 static cl::opt<std::string> BasicBlockProfileDump(
     "mbb-profile-dump", cl::Hidden,
     cl::desc("Basic block profile dump for external cost modelling. If "
              "matching up BBs with afterwards, the compilation must be "
              "performed with -basic-block-sections=labels. Enabling this "
              "flag during in-process ThinLTO is not supported."));
->>>>>>> cc3d2533
 
 const char DWARFGroupName[] = "dwarf";
 const char DWARFGroupDescription[] = "DWARF Emission";
@@ -1430,7 +1425,6 @@
   OutStreamer->AddComment("number of basic blocks");
   OutStreamer->emitULEB128IntValue(MF.size());
   const MCSymbol *PrevMBBEndSymbol = FunctionSymbol;
-<<<<<<< HEAD
   const Function &F = MF.getFunction();
 
   // LLVM's codegen can can merge multiple BasicBlocks into a single
@@ -1464,10 +1458,7 @@
 
   const TargetInstrInfo *TI = MF.getSubtarget().getInstrInfo();
 
-  // Emit BB Information for each basic block in the funciton.
-=======
   // Emit BB Information for each basic block in the function.
->>>>>>> cc3d2533
   for (const MachineBasicBlock &MBB : MF) {
     const MCSymbol *MBBSymbol =
         MBB.isEntryBlock() ? FunctionSymbol : MBB.getSymbol();
