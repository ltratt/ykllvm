//===- llvm/CodeGen/TargetLoweringObjectFileImpl.cpp - Object File Info ---===//
//
// Part of the LLVM Project, under the Apache License v2.0 with LLVM Exceptions.
// See https://llvm.org/LICENSE.txt for license information.
// SPDX-License-Identifier: Apache-2.0 WITH LLVM-exception
//
//===----------------------------------------------------------------------===//
//
// This file implements classes used to handle lowerings specific to common
// object file formats.
//
//===----------------------------------------------------------------------===//

#include "llvm/CodeGen/TargetLoweringObjectFileImpl.h"
#include "llvm/ADT/SmallString.h"
#include "llvm/ADT/SmallVector.h"
#include "llvm/ADT/StringExtras.h"
#include "llvm/ADT/StringRef.h"
#include "llvm/BinaryFormat/COFF.h"
#include "llvm/BinaryFormat/Dwarf.h"
#include "llvm/BinaryFormat/ELF.h"
#include "llvm/BinaryFormat/MachO.h"
#include "llvm/BinaryFormat/Wasm.h"
#include "llvm/CodeGen/BasicBlockSectionUtils.h"
#include "llvm/CodeGen/MachineBasicBlock.h"
#include "llvm/CodeGen/MachineFunction.h"
#include "llvm/CodeGen/MachineModuleInfo.h"
#include "llvm/CodeGen/MachineModuleInfoImpls.h"
#include "llvm/IR/Comdat.h"
#include "llvm/IR/Constants.h"
#include "llvm/IR/DataLayout.h"
#include "llvm/IR/DerivedTypes.h"
#include "llvm/IR/DiagnosticInfo.h"
#include "llvm/IR/DiagnosticPrinter.h"
#include "llvm/IR/Function.h"
#include "llvm/IR/GlobalAlias.h"
#include "llvm/IR/GlobalObject.h"
#include "llvm/IR/GlobalValue.h"
#include "llvm/IR/GlobalVariable.h"
#include "llvm/IR/Mangler.h"
#include "llvm/IR/Metadata.h"
#include "llvm/IR/Module.h"
#include "llvm/IR/PseudoProbe.h"
#include "llvm/IR/Type.h"
#include "llvm/MC/MCAsmInfo.h"
#include "llvm/MC/MCContext.h"
#include "llvm/MC/MCExpr.h"
#include "llvm/MC/MCSectionCOFF.h"
#include "llvm/MC/MCSectionELF.h"
#include "llvm/MC/MCSectionGOFF.h"
#include "llvm/MC/MCSectionMachO.h"
#include "llvm/MC/MCSectionWasm.h"
#include "llvm/MC/MCSectionXCOFF.h"
#include "llvm/MC/MCStreamer.h"
#include "llvm/MC/MCSymbol.h"
#include "llvm/MC/MCSymbolELF.h"
#include "llvm/MC/MCValue.h"
#include "llvm/MC/SectionKind.h"
#include "llvm/ProfileData/InstrProf.h"
#include "llvm/Support/Base64.h"
#include "llvm/Support/Casting.h"
#include "llvm/Support/CodeGen.h"
#include "llvm/Support/ErrorHandling.h"
#include "llvm/Support/Format.h"
#include "llvm/Support/raw_ostream.h"
#include "llvm/Target/TargetMachine.h"
#include "llvm/TargetParser/Triple.h"
#include <cassert>
#include <string>

using namespace llvm;
using namespace dwarf;

<<<<<<< HEAD
extern bool YkAllocLLVMBCSection;
=======
static cl::opt<bool> JumpTableInFunctionSection(
    "jumptable-in-function-section", cl::Hidden, cl::init(false),
    cl::desc("Putting Jump Table in function section"));
>>>>>>> cc3d2533

static void GetObjCImageInfo(Module &M, unsigned &Version, unsigned &Flags,
                             StringRef &Section) {
  SmallVector<Module::ModuleFlagEntry, 8> ModuleFlags;
  M.getModuleFlagsMetadata(ModuleFlags);

  for (const auto &MFE: ModuleFlags) {
    // Ignore flags with 'Require' behaviour.
    if (MFE.Behavior == Module::Require)
      continue;

    StringRef Key = MFE.Key->getString();
    if (Key == "Objective-C Image Info Version") {
      Version = mdconst::extract<ConstantInt>(MFE.Val)->getZExtValue();
    } else if (Key == "Objective-C Garbage Collection" ||
               Key == "Objective-C GC Only" ||
               Key == "Objective-C Is Simulated" ||
               Key == "Objective-C Class Properties" ||
               Key == "Objective-C Image Swift Version") {
      Flags |= mdconst::extract<ConstantInt>(MFE.Val)->getZExtValue();
    } else if (Key == "Objective-C Image Info Section") {
      Section = cast<MDString>(MFE.Val)->getString();
    }
    // Backend generates L_OBJC_IMAGE_INFO from Swift ABI version + major + minor +
    // "Objective-C Garbage Collection".
    else if (Key == "Swift ABI Version") {
      Flags |= (mdconst::extract<ConstantInt>(MFE.Val)->getZExtValue()) << 8;
    } else if (Key == "Swift Major Version") {
      Flags |= (mdconst::extract<ConstantInt>(MFE.Val)->getZExtValue()) << 24;
    } else if (Key == "Swift Minor Version") {
      Flags |= (mdconst::extract<ConstantInt>(MFE.Val)->getZExtValue()) << 16;
    }
  }
}

//===----------------------------------------------------------------------===//
//                                  ELF
//===----------------------------------------------------------------------===//

TargetLoweringObjectFileELF::TargetLoweringObjectFileELF() {
  SupportDSOLocalEquivalentLowering = true;
}

void TargetLoweringObjectFileELF::Initialize(MCContext &Ctx,
                                             const TargetMachine &TgtM) {
  TargetLoweringObjectFile::Initialize(Ctx, TgtM);

  CodeModel::Model CM = TgtM.getCodeModel();
  InitializeELF(TgtM.Options.UseInitArray);

  switch (TgtM.getTargetTriple().getArch()) {
  case Triple::arm:
  case Triple::armeb:
  case Triple::thumb:
  case Triple::thumbeb:
    if (Ctx.getAsmInfo()->getExceptionHandlingType() == ExceptionHandling::ARM)
      break;
    // Fallthrough if not using EHABI
    [[fallthrough]];
  case Triple::ppc:
  case Triple::ppcle:
  case Triple::x86:
    PersonalityEncoding = isPositionIndependent()
                              ? dwarf::DW_EH_PE_indirect |
                                    dwarf::DW_EH_PE_pcrel |
                                    dwarf::DW_EH_PE_sdata4
                              : dwarf::DW_EH_PE_absptr;
    LSDAEncoding = isPositionIndependent()
                       ? dwarf::DW_EH_PE_pcrel | dwarf::DW_EH_PE_sdata4
                       : dwarf::DW_EH_PE_absptr;
    TTypeEncoding = isPositionIndependent()
                        ? dwarf::DW_EH_PE_indirect | dwarf::DW_EH_PE_pcrel |
                              dwarf::DW_EH_PE_sdata4
                        : dwarf::DW_EH_PE_absptr;
    break;
  case Triple::x86_64:
    if (isPositionIndependent()) {
      PersonalityEncoding = dwarf::DW_EH_PE_indirect | dwarf::DW_EH_PE_pcrel |
        ((CM == CodeModel::Small || CM == CodeModel::Medium)
         ? dwarf::DW_EH_PE_sdata4 : dwarf::DW_EH_PE_sdata8);
      LSDAEncoding = dwarf::DW_EH_PE_pcrel |
        (CM == CodeModel::Small
         ? dwarf::DW_EH_PE_sdata4 : dwarf::DW_EH_PE_sdata8);
      TTypeEncoding = dwarf::DW_EH_PE_indirect | dwarf::DW_EH_PE_pcrel |
        ((CM == CodeModel::Small || CM == CodeModel::Medium)
         ? dwarf::DW_EH_PE_sdata4 : dwarf::DW_EH_PE_sdata8);
    } else {
      PersonalityEncoding =
        (CM == CodeModel::Small || CM == CodeModel::Medium)
        ? dwarf::DW_EH_PE_udata4 : dwarf::DW_EH_PE_absptr;
      LSDAEncoding = (CM == CodeModel::Small)
        ? dwarf::DW_EH_PE_udata4 : dwarf::DW_EH_PE_absptr;
      TTypeEncoding = (CM == CodeModel::Small)
        ? dwarf::DW_EH_PE_udata4 : dwarf::DW_EH_PE_absptr;
    }
    break;
  case Triple::hexagon:
    PersonalityEncoding = dwarf::DW_EH_PE_absptr;
    LSDAEncoding = dwarf::DW_EH_PE_absptr;
    TTypeEncoding = dwarf::DW_EH_PE_absptr;
    if (isPositionIndependent()) {
      PersonalityEncoding |= dwarf::DW_EH_PE_indirect | dwarf::DW_EH_PE_pcrel;
      LSDAEncoding |= dwarf::DW_EH_PE_pcrel;
      TTypeEncoding |= dwarf::DW_EH_PE_indirect | dwarf::DW_EH_PE_pcrel;
    }
    break;
  case Triple::aarch64:
  case Triple::aarch64_be:
  case Triple::aarch64_32:
    // The small model guarantees static code/data size < 4GB, but not where it
    // will be in memory. Most of these could end up >2GB away so even a signed
    // pc-relative 32-bit address is insufficient, theoretically.
    //
    // Use DW_EH_PE_indirect even for -fno-pic to avoid copy relocations.
    LSDAEncoding = dwarf::DW_EH_PE_pcrel |
                   (TgtM.getTargetTriple().getEnvironment() == Triple::GNUILP32
                        ? dwarf::DW_EH_PE_sdata4
                        : dwarf::DW_EH_PE_sdata8);
    PersonalityEncoding = LSDAEncoding | dwarf::DW_EH_PE_indirect;
    TTypeEncoding = LSDAEncoding | dwarf::DW_EH_PE_indirect;
    break;
  case Triple::lanai:
    LSDAEncoding = dwarf::DW_EH_PE_absptr;
    PersonalityEncoding = dwarf::DW_EH_PE_absptr;
    TTypeEncoding = dwarf::DW_EH_PE_absptr;
    break;
  case Triple::mips:
  case Triple::mipsel:
  case Triple::mips64:
  case Triple::mips64el:
    // MIPS uses indirect pointer to refer personality functions and types, so
    // that the eh_frame section can be read-only. DW.ref.personality will be
    // generated for relocation.
    PersonalityEncoding = dwarf::DW_EH_PE_indirect;
    // FIXME: The N64 ABI probably ought to use DW_EH_PE_sdata8 but we can't
    //        identify N64 from just a triple.
    TTypeEncoding = dwarf::DW_EH_PE_indirect | dwarf::DW_EH_PE_pcrel |
                    dwarf::DW_EH_PE_sdata4;
    // We don't support PC-relative LSDA references in GAS so we use the default
    // DW_EH_PE_absptr for those.

    // FreeBSD must be explicit about the data size and using pcrel since it's
    // assembler/linker won't do the automatic conversion that the Linux tools
    // do.
    if (TgtM.getTargetTriple().isOSFreeBSD()) {
      PersonalityEncoding |= dwarf::DW_EH_PE_pcrel | dwarf::DW_EH_PE_sdata4;
      LSDAEncoding = dwarf::DW_EH_PE_pcrel | dwarf::DW_EH_PE_sdata4;
    }
    break;
  case Triple::ppc64:
  case Triple::ppc64le:
    PersonalityEncoding = dwarf::DW_EH_PE_indirect | dwarf::DW_EH_PE_pcrel |
      dwarf::DW_EH_PE_udata8;
    LSDAEncoding = dwarf::DW_EH_PE_pcrel | dwarf::DW_EH_PE_udata8;
    TTypeEncoding = dwarf::DW_EH_PE_indirect | dwarf::DW_EH_PE_pcrel |
      dwarf::DW_EH_PE_udata8;
    break;
  case Triple::sparcel:
  case Triple::sparc:
    if (isPositionIndependent()) {
      LSDAEncoding = dwarf::DW_EH_PE_pcrel | dwarf::DW_EH_PE_sdata4;
      PersonalityEncoding = dwarf::DW_EH_PE_indirect | dwarf::DW_EH_PE_pcrel |
        dwarf::DW_EH_PE_sdata4;
      TTypeEncoding = dwarf::DW_EH_PE_indirect | dwarf::DW_EH_PE_pcrel |
        dwarf::DW_EH_PE_sdata4;
    } else {
      LSDAEncoding = dwarf::DW_EH_PE_absptr;
      PersonalityEncoding = dwarf::DW_EH_PE_absptr;
      TTypeEncoding = dwarf::DW_EH_PE_absptr;
    }
    CallSiteEncoding = dwarf::DW_EH_PE_udata4;
    break;
  case Triple::riscv32:
  case Triple::riscv64:
    LSDAEncoding = dwarf::DW_EH_PE_pcrel | dwarf::DW_EH_PE_sdata4;
    PersonalityEncoding = dwarf::DW_EH_PE_indirect | dwarf::DW_EH_PE_pcrel |
                          dwarf::DW_EH_PE_sdata4;
    TTypeEncoding = dwarf::DW_EH_PE_indirect | dwarf::DW_EH_PE_pcrel |
                    dwarf::DW_EH_PE_sdata4;
    CallSiteEncoding = dwarf::DW_EH_PE_udata4;
    break;
  case Triple::sparcv9:
    LSDAEncoding = dwarf::DW_EH_PE_pcrel | dwarf::DW_EH_PE_sdata4;
    if (isPositionIndependent()) {
      PersonalityEncoding = dwarf::DW_EH_PE_indirect | dwarf::DW_EH_PE_pcrel |
        dwarf::DW_EH_PE_sdata4;
      TTypeEncoding = dwarf::DW_EH_PE_indirect | dwarf::DW_EH_PE_pcrel |
        dwarf::DW_EH_PE_sdata4;
    } else {
      PersonalityEncoding = dwarf::DW_EH_PE_absptr;
      TTypeEncoding = dwarf::DW_EH_PE_absptr;
    }
    break;
  case Triple::systemz:
    // All currently-defined code models guarantee that 4-byte PC-relative
    // values will be in range.
    if (isPositionIndependent()) {
      PersonalityEncoding = dwarf::DW_EH_PE_indirect | dwarf::DW_EH_PE_pcrel |
        dwarf::DW_EH_PE_sdata4;
      LSDAEncoding = dwarf::DW_EH_PE_pcrel | dwarf::DW_EH_PE_sdata4;
      TTypeEncoding = dwarf::DW_EH_PE_indirect | dwarf::DW_EH_PE_pcrel |
        dwarf::DW_EH_PE_sdata4;
    } else {
      PersonalityEncoding = dwarf::DW_EH_PE_absptr;
      LSDAEncoding = dwarf::DW_EH_PE_absptr;
      TTypeEncoding = dwarf::DW_EH_PE_absptr;
    }
    break;
  case Triple::loongarch32:
  case Triple::loongarch64:
    LSDAEncoding = dwarf::DW_EH_PE_pcrel | dwarf::DW_EH_PE_sdata4;
    PersonalityEncoding = dwarf::DW_EH_PE_indirect | dwarf::DW_EH_PE_pcrel |
                          dwarf::DW_EH_PE_sdata4;
    TTypeEncoding = dwarf::DW_EH_PE_indirect | dwarf::DW_EH_PE_pcrel |
                    dwarf::DW_EH_PE_sdata4;
    break;
  default:
    break;
  }
}

void TargetLoweringObjectFileELF::getModuleMetadata(Module &M) {
  SmallVector<GlobalValue *, 4> Vec;
  collectUsedGlobalVariables(M, Vec, false);
  for (GlobalValue *GV : Vec)
    if (auto *GO = dyn_cast<GlobalObject>(GV))
      Used.insert(GO);
}

void TargetLoweringObjectFileELF::emitModuleMetadata(MCStreamer &Streamer,
                                                     Module &M) const {
  auto &C = getContext();

  if (NamedMDNode *LinkerOptions = M.getNamedMetadata("llvm.linker.options")) {
    auto *S = C.getELFSection(".linker-options", ELF::SHT_LLVM_LINKER_OPTIONS,
                              ELF::SHF_EXCLUDE);

    Streamer.switchSection(S);

    for (const auto *Operand : LinkerOptions->operands()) {
      if (cast<MDNode>(Operand)->getNumOperands() != 2)
        report_fatal_error("invalid llvm.linker.options");
      for (const auto &Option : cast<MDNode>(Operand)->operands()) {
        Streamer.emitBytes(cast<MDString>(Option)->getString());
        Streamer.emitInt8(0);
      }
    }
  }

  if (NamedMDNode *DependentLibraries = M.getNamedMetadata("llvm.dependent-libraries")) {
    auto *S = C.getELFSection(".deplibs", ELF::SHT_LLVM_DEPENDENT_LIBRARIES,
                              ELF::SHF_MERGE | ELF::SHF_STRINGS, 1);

    Streamer.switchSection(S);

    for (const auto *Operand : DependentLibraries->operands()) {
      Streamer.emitBytes(
          cast<MDString>(cast<MDNode>(Operand)->getOperand(0))->getString());
      Streamer.emitInt8(0);
    }
  }

  if (NamedMDNode *FuncInfo = M.getNamedMetadata(PseudoProbeDescMetadataName)) {
    // Emit a descriptor for every function including functions that have an
    // available external linkage. We may not want this for imported functions
    // that has code in another thinLTO module but we don't have a good way to
    // tell them apart from inline functions defined in header files. Therefore
    // we put each descriptor in a separate comdat section and rely on the
    // linker to deduplicate.
    for (const auto *Operand : FuncInfo->operands()) {
      const auto *MD = cast<MDNode>(Operand);
      auto *GUID = mdconst::dyn_extract<ConstantInt>(MD->getOperand(0));
      auto *Hash = mdconst::dyn_extract<ConstantInt>(MD->getOperand(1));
      auto *Name = cast<MDString>(MD->getOperand(2));
      auto *S = C.getObjectFileInfo()->getPseudoProbeDescSection(
          TM->getFunctionSections() ? Name->getString() : StringRef());

      Streamer.switchSection(S);
      Streamer.emitInt64(GUID->getZExtValue());
      Streamer.emitInt64(Hash->getZExtValue());
      Streamer.emitULEB128IntValue(Name->getString().size());
      Streamer.emitBytes(Name->getString());
    }
  }

  if (NamedMDNode *LLVMStats = M.getNamedMetadata("llvm.stats")) {
    // Emit the metadata for llvm statistics into .llvm_stats section, which is
    // formatted as a list of key/value pair, the value is base64 encoded.
    auto *S = C.getObjectFileInfo()->getLLVMStatsSection();
    Streamer.switchSection(S);
    for (const auto *Operand : LLVMStats->operands()) {
      const auto *MD = cast<MDNode>(Operand);
      assert(MD->getNumOperands() % 2 == 0 &&
             ("Operand num should be even for a list of key/value pair"));
      for (size_t I = 0; I < MD->getNumOperands(); I += 2) {
        // Encode the key string size.
        auto *Key = cast<MDString>(MD->getOperand(I));
        Streamer.emitULEB128IntValue(Key->getString().size());
        Streamer.emitBytes(Key->getString());
        // Encode the value into a Base64 string.
        std::string Value = encodeBase64(
            Twine(mdconst::dyn_extract<ConstantInt>(MD->getOperand(I + 1))
                      ->getZExtValue())
                .str());
        Streamer.emitULEB128IntValue(Value.size());
        Streamer.emitBytes(Value);
      }
    }
  }

  unsigned Version = 0;
  unsigned Flags = 0;
  StringRef Section;

  GetObjCImageInfo(M, Version, Flags, Section);
  if (!Section.empty()) {
    auto *S = C.getELFSection(Section, ELF::SHT_PROGBITS, ELF::SHF_ALLOC);
    Streamer.switchSection(S);
    Streamer.emitLabel(C.getOrCreateSymbol(StringRef("OBJC_IMAGE_INFO")));
    Streamer.emitInt32(Version);
    Streamer.emitInt32(Flags);
    Streamer.addBlankLine();
  }

  emitCGProfileMetadata(Streamer, M);
}

MCSymbol *TargetLoweringObjectFileELF::getCFIPersonalitySymbol(
    const GlobalValue *GV, const TargetMachine &TM,
    MachineModuleInfo *MMI) const {
  unsigned Encoding = getPersonalityEncoding();
  if ((Encoding & 0x80) == DW_EH_PE_indirect)
    return getContext().getOrCreateSymbol(StringRef("DW.ref.") +
                                          TM.getSymbol(GV)->getName());
  if ((Encoding & 0x70) == DW_EH_PE_absptr)
    return TM.getSymbol(GV);
  report_fatal_error("We do not support this DWARF encoding yet!");
}

void TargetLoweringObjectFileELF::emitPersonalityValue(
    MCStreamer &Streamer, const DataLayout &DL, const MCSymbol *Sym) const {
  SmallString<64> NameData("DW.ref.");
  NameData += Sym->getName();
  MCSymbolELF *Label =
      cast<MCSymbolELF>(getContext().getOrCreateSymbol(NameData));
  Streamer.emitSymbolAttribute(Label, MCSA_Hidden);
  Streamer.emitSymbolAttribute(Label, MCSA_Weak);
  unsigned Flags = ELF::SHF_ALLOC | ELF::SHF_WRITE | ELF::SHF_GROUP;
  MCSection *Sec = getContext().getELFNamedSection(".data", Label->getName(),
                                                   ELF::SHT_PROGBITS, Flags, 0);
  unsigned Size = DL.getPointerSize();
  Streamer.switchSection(Sec);
  Streamer.emitValueToAlignment(DL.getPointerABIAlignment(0));
  Streamer.emitSymbolAttribute(Label, MCSA_ELF_TypeObject);
  const MCExpr *E = MCConstantExpr::create(Size, getContext());
  Streamer.emitELFSize(Label, E);
  Streamer.emitLabel(Label);

  Streamer.emitSymbolValue(Sym, Size);
}

const MCExpr *TargetLoweringObjectFileELF::getTTypeGlobalReference(
    const GlobalValue *GV, unsigned Encoding, const TargetMachine &TM,
    MachineModuleInfo *MMI, MCStreamer &Streamer) const {
  if (Encoding & DW_EH_PE_indirect) {
    MachineModuleInfoELF &ELFMMI = MMI->getObjFileInfo<MachineModuleInfoELF>();

    MCSymbol *SSym = getSymbolWithGlobalValueBase(GV, ".DW.stub", TM);

    // Add information about the stub reference to ELFMMI so that the stub
    // gets emitted by the asmprinter.
    MachineModuleInfoImpl::StubValueTy &StubSym = ELFMMI.getGVStubEntry(SSym);
    if (!StubSym.getPointer()) {
      MCSymbol *Sym = TM.getSymbol(GV);
      StubSym = MachineModuleInfoImpl::StubValueTy(Sym, !GV->hasLocalLinkage());
    }

    return TargetLoweringObjectFile::
      getTTypeReference(MCSymbolRefExpr::create(SSym, getContext()),
                        Encoding & ~DW_EH_PE_indirect, Streamer);
  }

  return TargetLoweringObjectFile::getTTypeGlobalReference(GV, Encoding, TM,
                                                           MMI, Streamer);
}

static SectionKind getELFKindForNamedSection(StringRef Name, SectionKind K) {
  // N.B.: The defaults used in here are not the same ones used in MC.
  // We follow gcc, MC follows gas. For example, given ".section .eh_frame",
  // both gas and MC will produce a section with no flags. Given
  // section(".eh_frame") gcc will produce:
  //
  //   .section   .eh_frame,"a",@progbits

  if (Name == getInstrProfSectionName(IPSK_covmap, Triple::ELF,
                                      /*AddSegmentInfo=*/false) ||
      Name == getInstrProfSectionName(IPSK_covfun, Triple::ELF,
                                      /*AddSegmentInfo=*/false) ||
      Name == ".llvmbc" || Name == ".llvmcmd")
    return SectionKind::getMetadata();

  if (Name.empty() || Name[0] != '.') return K;

  // Default implementation based on some magic section names.
  if (Name == ".bss" ||
      Name.startswith(".bss.") ||
      Name.startswith(".gnu.linkonce.b.") ||
      Name.startswith(".llvm.linkonce.b.") ||
      Name == ".sbss" ||
      Name.startswith(".sbss.") ||
      Name.startswith(".gnu.linkonce.sb.") ||
      Name.startswith(".llvm.linkonce.sb."))
    return SectionKind::getBSS();

  if (Name == ".tdata" ||
      Name.startswith(".tdata.") ||
      Name.startswith(".gnu.linkonce.td.") ||
      Name.startswith(".llvm.linkonce.td."))
    return SectionKind::getThreadData();

  if (Name == ".tbss" ||
      Name.startswith(".tbss.") ||
      Name.startswith(".gnu.linkonce.tb.") ||
      Name.startswith(".llvm.linkonce.tb."))
    return SectionKind::getThreadBSS();

  return K;
}

static bool hasPrefix(StringRef SectionName, StringRef Prefix) {
  return SectionName.consume_front(Prefix) &&
         (SectionName.empty() || SectionName[0] == '.');
}

static unsigned getELFSectionType(StringRef Name, SectionKind K) {
  // Use SHT_NOTE for section whose name starts with ".note" to allow
  // emitting ELF notes from C variable declaration.
  // See https://gcc.gnu.org/bugzilla/show_bug.cgi?id=77609
  if (Name.startswith(".note"))
    return ELF::SHT_NOTE;

  if (hasPrefix(Name, ".init_array"))
    return ELF::SHT_INIT_ARRAY;

  if (hasPrefix(Name, ".fini_array"))
    return ELF::SHT_FINI_ARRAY;

  if (hasPrefix(Name, ".preinit_array"))
    return ELF::SHT_PREINIT_ARRAY;

  if (hasPrefix(Name, ".llvm.offloading"))
    return ELF::SHT_LLVM_OFFLOADING;

  if (K.isBSS() || K.isThreadBSS())
    return ELF::SHT_NOBITS;

  return ELF::SHT_PROGBITS;
}

static unsigned getELFSectionFlags(SectionKind K) {
  unsigned Flags = 0;

  if (!K.isMetadata() && !K.isExclude())
    Flags |= ELF::SHF_ALLOC;

  if (K.isExclude())
    Flags |= ELF::SHF_EXCLUDE;

  if (K.isText())
    Flags |= ELF::SHF_EXECINSTR;

  if (K.isExecuteOnly())
    Flags |= ELF::SHF_ARM_PURECODE;

  if (K.isWriteable())
    Flags |= ELF::SHF_WRITE;

  if (K.isThreadLocal())
    Flags |= ELF::SHF_TLS;

  if (K.isMergeableCString() || K.isMergeableConst())
    Flags |= ELF::SHF_MERGE;

  if (K.isMergeableCString())
    Flags |= ELF::SHF_STRINGS;

  return Flags;
}

static const Comdat *getELFComdat(const GlobalValue *GV) {
  const Comdat *C = GV->getComdat();
  if (!C)
    return nullptr;

  if (C->getSelectionKind() != Comdat::Any &&
      C->getSelectionKind() != Comdat::NoDeduplicate)
    report_fatal_error("ELF COMDATs only support SelectionKind::Any and "
                       "SelectionKind::NoDeduplicate, '" +
                       C->getName() + "' cannot be lowered.");

  return C;
}

static const MCSymbolELF *getLinkedToSymbol(const GlobalObject *GO,
                                            const TargetMachine &TM) {
  MDNode *MD = GO->getMetadata(LLVMContext::MD_associated);
  if (!MD)
    return nullptr;

  auto *VM = cast<ValueAsMetadata>(MD->getOperand(0).get());
  auto *OtherGV = dyn_cast<GlobalValue>(VM->getValue());
  return OtherGV ? dyn_cast<MCSymbolELF>(TM.getSymbol(OtherGV)) : nullptr;
}

static unsigned getEntrySizeForKind(SectionKind Kind) {
  if (Kind.isMergeable1ByteCString())
    return 1;
  else if (Kind.isMergeable2ByteCString())
    return 2;
  else if (Kind.isMergeable4ByteCString())
    return 4;
  else if (Kind.isMergeableConst4())
    return 4;
  else if (Kind.isMergeableConst8())
    return 8;
  else if (Kind.isMergeableConst16())
    return 16;
  else if (Kind.isMergeableConst32())
    return 32;
  else {
    // We shouldn't have mergeable C strings or mergeable constants that we
    // didn't handle above.
    assert(!Kind.isMergeableCString() && "unknown string width");
    assert(!Kind.isMergeableConst() && "unknown data width");
    return 0;
  }
}

/// Return the section prefix name used by options FunctionsSections and
/// DataSections.
static StringRef getSectionPrefixForGlobal(SectionKind Kind, bool IsLarge) {
  if (Kind.isText())
    return ".text";
  if (Kind.isReadOnly())
    return IsLarge ? ".lrodata" : ".rodata";
  if (Kind.isBSS())
    return IsLarge ? ".lbss" : ".bss";
  if (Kind.isThreadData())
    return ".tdata";
  if (Kind.isThreadBSS())
    return ".tbss";
  if (Kind.isData())
    return IsLarge ? ".ldata" : ".data";
  if (Kind.isReadOnlyWithRel())
    return IsLarge ? ".ldata.rel.ro" : ".data.rel.ro";
  llvm_unreachable("Unknown section kind");
}

static SmallString<128>
getELFSectionNameForGlobal(const GlobalObject *GO, SectionKind Kind,
                           Mangler &Mang, const TargetMachine &TM,
                           unsigned EntrySize, bool UniqueSectionName) {
  SmallString<128> Name;
  if (Kind.isMergeableCString()) {
    // We also need alignment here.
    // FIXME: this is getting the alignment of the character, not the
    // alignment of the global!
    Align Alignment = GO->getParent()->getDataLayout().getPreferredAlign(
        cast<GlobalVariable>(GO));

    std::string SizeSpec = ".rodata.str" + utostr(EntrySize) + ".";
    Name = SizeSpec + utostr(Alignment.value());
  } else if (Kind.isMergeableConst()) {
    Name = ".rodata.cst";
    Name += utostr(EntrySize);
  } else {
    bool IsLarge = false;
    if (auto *GV = dyn_cast<GlobalVariable>(GO))
      IsLarge = TM.isLargeData(GV);
    Name = getSectionPrefixForGlobal(Kind, IsLarge);
  }

  bool HasPrefix = false;
  if (const auto *F = dyn_cast<Function>(GO)) {
    if (std::optional<StringRef> Prefix = F->getSectionPrefix()) {
      raw_svector_ostream(Name) << '.' << *Prefix;
      HasPrefix = true;
    }
  }

  if (UniqueSectionName) {
    Name.push_back('.');
    TM.getNameWithPrefix(Name, GO, Mang, /*MayAlwaysUsePrivate*/true);
  } else if (HasPrefix)
    // For distinguishing between .text.${text-section-prefix}. (with trailing
    // dot) and .text.${function-name}
    Name.push_back('.');
  return Name;
}

namespace {
class LoweringDiagnosticInfo : public DiagnosticInfo {
  const Twine &Msg;

public:
  LoweringDiagnosticInfo(const Twine &DiagMsg,
                         DiagnosticSeverity Severity = DS_Error)
      : DiagnosticInfo(DK_Lowering, Severity), Msg(DiagMsg) {}
  void print(DiagnosticPrinter &DP) const override { DP << Msg; }
};
}

/// Calculate an appropriate unique ID for a section, and update Flags,
/// EntrySize and NextUniqueID where appropriate.
static unsigned
calcUniqueIDUpdateFlagsAndSize(const GlobalObject *GO, StringRef SectionName,
                               SectionKind Kind, const TargetMachine &TM,
                               MCContext &Ctx, Mangler &Mang, unsigned &Flags,
                               unsigned &EntrySize, unsigned &NextUniqueID,
                               const bool Retain, const bool ForceUnique) {
  // Increment uniqueID if we are forced to emit a unique section.
  // This works perfectly fine with section attribute or pragma section as the
  // sections with the same name are grouped together by the assembler.
  if (ForceUnique)
    return NextUniqueID++;

  // A section can have at most one associated section. Put each global with
  // MD_associated in a unique section.
  const bool Associated = GO->getMetadata(LLVMContext::MD_associated);
  if (Associated) {
    Flags |= ELF::SHF_LINK_ORDER;
    return NextUniqueID++;
  }

  if (Retain) {
    if (TM.getTargetTriple().isOSSolaris())
      Flags |= ELF::SHF_SUNW_NODISCARD;
    else if (Ctx.getAsmInfo()->useIntegratedAssembler() ||
             Ctx.getAsmInfo()->binutilsIsAtLeast(2, 36))
      Flags |= ELF::SHF_GNU_RETAIN;
    return NextUniqueID++;
  }

  // If two symbols with differing sizes end up in the same mergeable section
  // that section can be assigned an incorrect entry size. To avoid this we
  // usually put symbols of the same size into distinct mergeable sections with
  // the same name. Doing so relies on the ",unique ," assembly feature. This
  // feature is not avalible until bintuils version 2.35
  // (https://sourceware.org/bugzilla/show_bug.cgi?id=25380).
  const bool SupportsUnique = Ctx.getAsmInfo()->useIntegratedAssembler() ||
                              Ctx.getAsmInfo()->binutilsIsAtLeast(2, 35);
  if (!SupportsUnique) {
    Flags &= ~ELF::SHF_MERGE;
    EntrySize = 0;
    return MCContext::GenericSectionID;
  }

  const bool SymbolMergeable = Flags & ELF::SHF_MERGE;
  const bool SeenSectionNameBefore =
      Ctx.isELFGenericMergeableSection(SectionName);
  // If this is the first ocurrence of this section name, treat it as the
  // generic section
  if (!SymbolMergeable && !SeenSectionNameBefore)
    return MCContext::GenericSectionID;

  // Symbols must be placed into sections with compatible entry sizes. Generate
  // unique sections for symbols that have not been assigned to compatible
  // sections.
  const auto PreviousID =
      Ctx.getELFUniqueIDForEntsize(SectionName, Flags, EntrySize);
  if (PreviousID)
    return *PreviousID;

  // If the user has specified the same section name as would be created
  // implicitly for this symbol e.g. .rodata.str1.1, then we don't need
  // to unique the section as the entry size for this symbol will be
  // compatible with implicitly created sections.
  SmallString<128> ImplicitSectionNameStem =
      getELFSectionNameForGlobal(GO, Kind, Mang, TM, EntrySize, false);
  if (SymbolMergeable &&
      Ctx.isELFImplicitMergeableSectionNamePrefix(SectionName) &&
      SectionName.startswith(ImplicitSectionNameStem))
    return MCContext::GenericSectionID;

  // We have seen this section name before, but with different flags or entity
  // size. Create a new unique ID.
  return NextUniqueID++;
}

static MCSection *selectExplicitSectionGlobal(
    const GlobalObject *GO, SectionKind Kind, const TargetMachine &TM,
    MCContext &Ctx, Mangler &Mang, unsigned &NextUniqueID,
    bool Retain, bool ForceUnique) {
  StringRef SectionName = GO->getSection();

  // Check if '#pragma clang section' name is applicable.
  // Note that pragma directive overrides -ffunction-section, -fdata-section
  // and so section name is exactly as user specified and not uniqued.
  const GlobalVariable *GV = dyn_cast<GlobalVariable>(GO);
  if (GV && GV->hasImplicitSection()) {
    auto Attrs = GV->getAttributes();
    if (Attrs.hasAttribute("bss-section") && Kind.isBSS()) {
      SectionName = Attrs.getAttribute("bss-section").getValueAsString();
    } else if (Attrs.hasAttribute("rodata-section") && Kind.isReadOnly()) {
      SectionName = Attrs.getAttribute("rodata-section").getValueAsString();
    } else if (Attrs.hasAttribute("relro-section") && Kind.isReadOnlyWithRel()) {
      SectionName = Attrs.getAttribute("relro-section").getValueAsString();
    } else if (Attrs.hasAttribute("data-section") && Kind.isData()) {
      SectionName = Attrs.getAttribute("data-section").getValueAsString();
    }
  }
  const Function *F = dyn_cast<Function>(GO);
  if (F && F->hasFnAttribute("implicit-section-name")) {
    SectionName = F->getFnAttribute("implicit-section-name").getValueAsString();
  }

  // Infer section flags from the section name if we can.
  Kind = getELFKindForNamedSection(SectionName, Kind);

  StringRef Group = "";
  bool IsComdat = false;
  unsigned Flags = getELFSectionFlags(Kind);
  if (const Comdat *C = getELFComdat(GO)) {
    Group = C->getName();
    IsComdat = C->getSelectionKind() == Comdat::Any;
    Flags |= ELF::SHF_GROUP;
  }

  unsigned EntrySize = getEntrySizeForKind(Kind);
  const unsigned UniqueID = calcUniqueIDUpdateFlagsAndSize(
      GO, SectionName, Kind, TM, Ctx, Mang, Flags, EntrySize, NextUniqueID,
      Retain, ForceUnique);

  const MCSymbolELF *LinkedToSym = getLinkedToSymbol(GO, TM);

  // The Yk JIT expects to load the IR from its address space. This tells the
  // loader to load the section.
  if (YkAllocLLVMBCSection && (SectionName == ".llvmbc"))
    Flags |= llvm::ELF::SHF_ALLOC;

  MCSectionELF *Section = Ctx.getELFSection(
      SectionName, getELFSectionType(SectionName, Kind), Flags, EntrySize,
      Group, IsComdat, UniqueID, LinkedToSym);
  // Make sure that we did not get some other section with incompatible sh_link.
  // This should not be possible due to UniqueID code above.
  assert(Section->getLinkedToSymbol() == LinkedToSym &&
         "Associated symbol mismatch between sections");

  if (!(Ctx.getAsmInfo()->useIntegratedAssembler() ||
        Ctx.getAsmInfo()->binutilsIsAtLeast(2, 35))) {
    // If we are using GNU as before 2.35, then this symbol might have
    // been placed in an incompatible mergeable section. Emit an error if this
    // is the case to avoid creating broken output.
    if ((Section->getFlags() & ELF::SHF_MERGE) &&
        (Section->getEntrySize() != getEntrySizeForKind(Kind)))
      GO->getContext().diagnose(LoweringDiagnosticInfo(
          "Symbol '" + GO->getName() + "' from module '" +
          (GO->getParent() ? GO->getParent()->getSourceFileName() : "unknown") +
          "' required a section with entry-size=" +
          Twine(getEntrySizeForKind(Kind)) + " but was placed in section '" +
          SectionName + "' with entry-size=" + Twine(Section->getEntrySize()) +
          ": Explicit assignment by pragma or attribute of an incompatible "
          "symbol to this section?"));
  }

  return Section;
}

MCSection *TargetLoweringObjectFileELF::getExplicitSectionGlobal(
    const GlobalObject *GO, SectionKind Kind, const TargetMachine &TM) const {
  return selectExplicitSectionGlobal(GO, Kind, TM, getContext(), getMangler(),
                                     NextUniqueID, Used.count(GO),
                                     /* ForceUnique = */false);
}

static MCSectionELF *selectELFSectionForGlobal(
    MCContext &Ctx, const GlobalObject *GO, SectionKind Kind, Mangler &Mang,
    const TargetMachine &TM, bool EmitUniqueSection, unsigned Flags,
    unsigned *NextUniqueID, const MCSymbolELF *AssociatedSymbol) {

  StringRef Group = "";
  bool IsComdat = false;
  if (const Comdat *C = getELFComdat(GO)) {
    Flags |= ELF::SHF_GROUP;
    Group = C->getName();
    IsComdat = C->getSelectionKind() == Comdat::Any;
  }
  if (auto *GV = dyn_cast<GlobalVariable>(GO)) {
    if (TM.isLargeData(GV)) {
      assert(TM.getTargetTriple().getArch() == Triple::x86_64);
      Flags |= ELF::SHF_X86_64_LARGE;
    }
  }

  // Get the section entry size based on the kind.
  unsigned EntrySize = getEntrySizeForKind(Kind);

  bool UniqueSectionName = false;
  unsigned UniqueID = MCContext::GenericSectionID;
  if (EmitUniqueSection) {
    if (TM.getUniqueSectionNames()) {
      UniqueSectionName = true;
    } else {
      UniqueID = *NextUniqueID;
      (*NextUniqueID)++;
    }
  }
  SmallString<128> Name = getELFSectionNameForGlobal(
      GO, Kind, Mang, TM, EntrySize, UniqueSectionName);

  // Use 0 as the unique ID for execute-only text.
  if (Kind.isExecuteOnly())
    UniqueID = 0;
  return Ctx.getELFSection(Name, getELFSectionType(Name, Kind), Flags,
                           EntrySize, Group, IsComdat, UniqueID,
                           AssociatedSymbol);
}

static MCSection *selectELFSectionForGlobal(
    MCContext &Ctx, const GlobalObject *GO, SectionKind Kind, Mangler &Mang,
    const TargetMachine &TM, bool Retain, bool EmitUniqueSection,
    unsigned Flags, unsigned *NextUniqueID) {
  const MCSymbolELF *LinkedToSym = getLinkedToSymbol(GO, TM);
  if (LinkedToSym) {
    EmitUniqueSection = true;
    Flags |= ELF::SHF_LINK_ORDER;
  }
  if (Retain) {
    if (TM.getTargetTriple().isOSSolaris()) {
      EmitUniqueSection = true;
      Flags |= ELF::SHF_SUNW_NODISCARD;
    } else if (Ctx.getAsmInfo()->useIntegratedAssembler() ||
               Ctx.getAsmInfo()->binutilsIsAtLeast(2, 36)) {
      EmitUniqueSection = true;
      Flags |= ELF::SHF_GNU_RETAIN;
    }
  }

  MCSectionELF *Section = selectELFSectionForGlobal(
      Ctx, GO, Kind, Mang, TM, EmitUniqueSection, Flags,
      NextUniqueID, LinkedToSym);
  assert(Section->getLinkedToSymbol() == LinkedToSym);
  return Section;
}

MCSection *TargetLoweringObjectFileELF::SelectSectionForGlobal(
    const GlobalObject *GO, SectionKind Kind, const TargetMachine &TM) const {
  unsigned Flags = getELFSectionFlags(Kind);

  // If we have -ffunction-section or -fdata-section then we should emit the
  // global value to a uniqued section specifically for it.
  bool EmitUniqueSection = false;
  if (!(Flags & ELF::SHF_MERGE) && !Kind.isCommon()) {
    if (Kind.isText())
      EmitUniqueSection = TM.getFunctionSections();
    else
      EmitUniqueSection = TM.getDataSections();
  }
  EmitUniqueSection |= GO->hasComdat();
  return selectELFSectionForGlobal(getContext(), GO, Kind, getMangler(), TM,
                                   Used.count(GO), EmitUniqueSection, Flags,
                                   &NextUniqueID);
}

MCSection *TargetLoweringObjectFileELF::getUniqueSectionForFunction(
    const Function &F, const TargetMachine &TM) const {
  SectionKind Kind = SectionKind::getText();
  unsigned Flags = getELFSectionFlags(Kind);
  // If the function's section names is pre-determined via pragma or a
  // section attribute, call selectExplicitSectionGlobal.
  if (F.hasSection() || F.hasFnAttribute("implicit-section-name"))
    return selectExplicitSectionGlobal(
        &F, Kind, TM, getContext(), getMangler(), NextUniqueID,
        Used.count(&F), /* ForceUnique = */true);
  else
    return selectELFSectionForGlobal(
        getContext(), &F, Kind, getMangler(), TM, Used.count(&F),
        /*EmitUniqueSection=*/true, Flags, &NextUniqueID);
}

MCSection *TargetLoweringObjectFileELF::getSectionForJumpTable(
    const Function &F, const TargetMachine &TM) const {
  // If the function can be removed, produce a unique section so that
  // the table doesn't prevent the removal.
  const Comdat *C = F.getComdat();
  bool EmitUniqueSection = TM.getFunctionSections() || C;
  if (!EmitUniqueSection)
    return ReadOnlySection;

  return selectELFSectionForGlobal(getContext(), &F, SectionKind::getReadOnly(),
                                   getMangler(), TM, EmitUniqueSection,
                                   ELF::SHF_ALLOC, &NextUniqueID,
                                   /* AssociatedSymbol */ nullptr);
}

MCSection *TargetLoweringObjectFileELF::getSectionForLSDA(
    const Function &F, const MCSymbol &FnSym, const TargetMachine &TM) const {
  // If neither COMDAT nor function sections, use the monolithic LSDA section.
  // Re-use this path if LSDASection is null as in the Arm EHABI.
  if (!LSDASection || (!F.hasComdat() && !TM.getFunctionSections()))
    return LSDASection;

  const auto *LSDA = cast<MCSectionELF>(LSDASection);
  unsigned Flags = LSDA->getFlags();
  const MCSymbolELF *LinkedToSym = nullptr;
  StringRef Group;
  bool IsComdat = false;
  if (const Comdat *C = getELFComdat(&F)) {
    Flags |= ELF::SHF_GROUP;
    Group = C->getName();
    IsComdat = C->getSelectionKind() == Comdat::Any;
  }
  // Use SHF_LINK_ORDER to facilitate --gc-sections if we can use GNU ld>=2.36
  // or LLD, which support mixed SHF_LINK_ORDER & non-SHF_LINK_ORDER.
  if (TM.getFunctionSections() &&
      (getContext().getAsmInfo()->useIntegratedAssembler() &&
       getContext().getAsmInfo()->binutilsIsAtLeast(2, 36))) {
    Flags |= ELF::SHF_LINK_ORDER;
    LinkedToSym = cast<MCSymbolELF>(&FnSym);
  }

  // Append the function name as the suffix like GCC, assuming
  // -funique-section-names applies to .gcc_except_table sections.
  return getContext().getELFSection(
      (TM.getUniqueSectionNames() ? LSDA->getName() + "." + F.getName()
                                  : LSDA->getName()),
      LSDA->getType(), Flags, 0, Group, IsComdat, MCSection::NonUniqueID,
      LinkedToSym);
}

bool TargetLoweringObjectFileELF::shouldPutJumpTableInFunctionSection(
    bool UsesLabelDifference, const Function &F) const {
  // We can always create relative relocations, so use another section
  // that can be marked non-executable.
  return false;
}

/// Given a mergeable constant with the specified size and relocation
/// information, return a section that it should be placed in.
MCSection *TargetLoweringObjectFileELF::getSectionForConstant(
    const DataLayout &DL, SectionKind Kind, const Constant *C,
    Align &Alignment) const {
  if (Kind.isMergeableConst4() && MergeableConst4Section)
    return MergeableConst4Section;
  if (Kind.isMergeableConst8() && MergeableConst8Section)
    return MergeableConst8Section;
  if (Kind.isMergeableConst16() && MergeableConst16Section)
    return MergeableConst16Section;
  if (Kind.isMergeableConst32() && MergeableConst32Section)
    return MergeableConst32Section;
  if (Kind.isReadOnly())
    return ReadOnlySection;

  assert(Kind.isReadOnlyWithRel() && "Unknown section kind");
  return DataRelROSection;
}

/// Returns a unique section for the given machine basic block.
MCSection *TargetLoweringObjectFileELF::getSectionForMachineBasicBlock(
    const Function &F, const MachineBasicBlock &MBB,
    const TargetMachine &TM) const {
  assert(MBB.isBeginSection() && "Basic block does not start a section!");
  unsigned UniqueID = MCContext::GenericSectionID;

  // For cold sections use the .text.split. prefix along with the parent
  // function name. All cold blocks for the same function go to the same
  // section. Similarly all exception blocks are grouped by symbol name
  // under the .text.eh prefix. For regular sections, we either use a unique
  // name, or a unique ID for the section.
  SmallString<128> Name;
  StringRef FunctionSectionName = MBB.getParent()->getSection()->getName();
  if (FunctionSectionName.equals(".text") ||
      FunctionSectionName.startswith(".text.")) {
    // Function is in a regular .text section.
    StringRef FunctionName = MBB.getParent()->getName();
    if (MBB.getSectionID() == MBBSectionID::ColdSectionID) {
      Name += BBSectionsColdTextPrefix;
      Name += FunctionName;
    } else if (MBB.getSectionID() == MBBSectionID::ExceptionSectionID) {
      Name += ".text.eh.";
      Name += FunctionName;
    } else {
      Name += FunctionSectionName;
      if (TM.getUniqueBasicBlockSectionNames()) {
        if (!Name.endswith("."))
          Name += ".";
        Name += MBB.getSymbol()->getName();
      } else {
        UniqueID = NextUniqueID++;
      }
    }
  } else {
    // If the original function has a custom non-dot-text section, then emit
    // all basic block sections into that section too, each with a unique id.
    Name = FunctionSectionName;
    UniqueID = NextUniqueID++;
  }

  unsigned Flags = ELF::SHF_ALLOC | ELF::SHF_EXECINSTR;
  std::string GroupName;
  if (F.hasComdat()) {
    Flags |= ELF::SHF_GROUP;
    GroupName = F.getComdat()->getName().str();
  }
  return getContext().getELFSection(Name, ELF::SHT_PROGBITS, Flags,
                                    0 /* Entry Size */, GroupName,
                                    F.hasComdat(), UniqueID, nullptr);
}

static MCSectionELF *getStaticStructorSection(MCContext &Ctx, bool UseInitArray,
                                              bool IsCtor, unsigned Priority,
                                              const MCSymbol *KeySym) {
  std::string Name;
  unsigned Type;
  unsigned Flags = ELF::SHF_ALLOC | ELF::SHF_WRITE;
  StringRef Comdat = KeySym ? KeySym->getName() : "";

  if (KeySym)
    Flags |= ELF::SHF_GROUP;

  if (UseInitArray) {
    if (IsCtor) {
      Type = ELF::SHT_INIT_ARRAY;
      Name = ".init_array";
    } else {
      Type = ELF::SHT_FINI_ARRAY;
      Name = ".fini_array";
    }
    if (Priority != 65535) {
      Name += '.';
      Name += utostr(Priority);
    }
  } else {
    // The default scheme is .ctor / .dtor, so we have to invert the priority
    // numbering.
    if (IsCtor)
      Name = ".ctors";
    else
      Name = ".dtors";
    if (Priority != 65535)
      raw_string_ostream(Name) << format(".%05u", 65535 - Priority);
    Type = ELF::SHT_PROGBITS;
  }

  return Ctx.getELFSection(Name, Type, Flags, 0, Comdat, /*IsComdat=*/true);
}

MCSection *TargetLoweringObjectFileELF::getStaticCtorSection(
    unsigned Priority, const MCSymbol *KeySym) const {
  return getStaticStructorSection(getContext(), UseInitArray, true, Priority,
                                  KeySym);
}

MCSection *TargetLoweringObjectFileELF::getStaticDtorSection(
    unsigned Priority, const MCSymbol *KeySym) const {
  return getStaticStructorSection(getContext(), UseInitArray, false, Priority,
                                  KeySym);
}

const MCExpr *TargetLoweringObjectFileELF::lowerRelativeReference(
    const GlobalValue *LHS, const GlobalValue *RHS,
    const TargetMachine &TM) const {
  // We may only use a PLT-relative relocation to refer to unnamed_addr
  // functions.
  if (!LHS->hasGlobalUnnamedAddr() || !LHS->getValueType()->isFunctionTy())
    return nullptr;

  // Basic correctness checks.
  if (LHS->getType()->getPointerAddressSpace() != 0 ||
      RHS->getType()->getPointerAddressSpace() != 0 || LHS->isThreadLocal() ||
      RHS->isThreadLocal())
    return nullptr;

  return MCBinaryExpr::createSub(
      MCSymbolRefExpr::create(TM.getSymbol(LHS), PLTRelativeVariantKind,
                              getContext()),
      MCSymbolRefExpr::create(TM.getSymbol(RHS), getContext()), getContext());
}

const MCExpr *TargetLoweringObjectFileELF::lowerDSOLocalEquivalent(
    const DSOLocalEquivalent *Equiv, const TargetMachine &TM) const {
  assert(supportDSOLocalEquivalentLowering());

  const auto *GV = Equiv->getGlobalValue();

  // A PLT entry is not needed for dso_local globals.
  if (GV->isDSOLocal() || GV->isImplicitDSOLocal())
    return MCSymbolRefExpr::create(TM.getSymbol(GV), getContext());

  return MCSymbolRefExpr::create(TM.getSymbol(GV), PLTRelativeVariantKind,
                                 getContext());
}

MCSection *TargetLoweringObjectFileELF::getSectionForCommandLines() const {
  // Use ".GCC.command.line" since this feature is to support clang's
  // -frecord-gcc-switches which in turn attempts to mimic GCC's switch of the
  // same name.
  return getContext().getELFSection(".GCC.command.line", ELF::SHT_PROGBITS,
                                    ELF::SHF_MERGE | ELF::SHF_STRINGS, 1);
}

void
TargetLoweringObjectFileELF::InitializeELF(bool UseInitArray_) {
  UseInitArray = UseInitArray_;
  MCContext &Ctx = getContext();
  if (!UseInitArray) {
    StaticCtorSection = Ctx.getELFSection(".ctors", ELF::SHT_PROGBITS,
                                          ELF::SHF_ALLOC | ELF::SHF_WRITE);

    StaticDtorSection = Ctx.getELFSection(".dtors", ELF::SHT_PROGBITS,
                                          ELF::SHF_ALLOC | ELF::SHF_WRITE);
    return;
  }

  StaticCtorSection = Ctx.getELFSection(".init_array", ELF::SHT_INIT_ARRAY,
                                        ELF::SHF_WRITE | ELF::SHF_ALLOC);
  StaticDtorSection = Ctx.getELFSection(".fini_array", ELF::SHT_FINI_ARRAY,
                                        ELF::SHF_WRITE | ELF::SHF_ALLOC);
}

//===----------------------------------------------------------------------===//
//                                 MachO
//===----------------------------------------------------------------------===//

TargetLoweringObjectFileMachO::TargetLoweringObjectFileMachO() {
  SupportIndirectSymViaGOTPCRel = true;
}

void TargetLoweringObjectFileMachO::Initialize(MCContext &Ctx,
                                               const TargetMachine &TM) {
  TargetLoweringObjectFile::Initialize(Ctx, TM);
  if (TM.getRelocationModel() == Reloc::Static) {
    StaticCtorSection = Ctx.getMachOSection("__TEXT", "__constructor", 0,
                                            SectionKind::getData());
    StaticDtorSection = Ctx.getMachOSection("__TEXT", "__destructor", 0,
                                            SectionKind::getData());
  } else {
    StaticCtorSection = Ctx.getMachOSection("__DATA", "__mod_init_func",
                                            MachO::S_MOD_INIT_FUNC_POINTERS,
                                            SectionKind::getData());
    StaticDtorSection = Ctx.getMachOSection("__DATA", "__mod_term_func",
                                            MachO::S_MOD_TERM_FUNC_POINTERS,
                                            SectionKind::getData());
  }

  PersonalityEncoding =
      dwarf::DW_EH_PE_indirect | dwarf::DW_EH_PE_pcrel | dwarf::DW_EH_PE_sdata4;
  LSDAEncoding = dwarf::DW_EH_PE_pcrel;
  TTypeEncoding =
      dwarf::DW_EH_PE_indirect | dwarf::DW_EH_PE_pcrel | dwarf::DW_EH_PE_sdata4;
}

MCSection *TargetLoweringObjectFileMachO::getStaticDtorSection(
    unsigned Priority, const MCSymbol *KeySym) const {
  return StaticDtorSection;
  // In userspace, we lower global destructors via atexit(), but kernel/kext
  // environments do not provide this function so we still need to support the
  // legacy way here.
  // See the -disable-atexit-based-global-dtor-lowering CodeGen flag for more
  // context.
}

void TargetLoweringObjectFileMachO::emitModuleMetadata(MCStreamer &Streamer,
                                                       Module &M) const {
  // Emit the linker options if present.
  if (auto *LinkerOptions = M.getNamedMetadata("llvm.linker.options")) {
    for (const auto *Option : LinkerOptions->operands()) {
      SmallVector<std::string, 4> StrOptions;
      for (const auto &Piece : cast<MDNode>(Option)->operands())
        StrOptions.push_back(std::string(cast<MDString>(Piece)->getString()));
      Streamer.emitLinkerOptions(StrOptions);
    }
  }

  unsigned VersionVal = 0;
  unsigned ImageInfoFlags = 0;
  StringRef SectionVal;

  GetObjCImageInfo(M, VersionVal, ImageInfoFlags, SectionVal);
  emitCGProfileMetadata(Streamer, M);

  // The section is mandatory. If we don't have it, then we don't have GC info.
  if (SectionVal.empty())
    return;

  StringRef Segment, Section;
  unsigned TAA = 0, StubSize = 0;
  bool TAAParsed;
  if (Error E = MCSectionMachO::ParseSectionSpecifier(
          SectionVal, Segment, Section, TAA, TAAParsed, StubSize)) {
    // If invalid, report the error with report_fatal_error.
    report_fatal_error("Invalid section specifier '" + Section +
                       "': " + toString(std::move(E)) + ".");
  }

  // Get the section.
  MCSectionMachO *S = getContext().getMachOSection(
      Segment, Section, TAA, StubSize, SectionKind::getData());
  Streamer.switchSection(S);
  Streamer.emitLabel(getContext().
                     getOrCreateSymbol(StringRef("L_OBJC_IMAGE_INFO")));
  Streamer.emitInt32(VersionVal);
  Streamer.emitInt32(ImageInfoFlags);
  Streamer.addBlankLine();
}

static void checkMachOComdat(const GlobalValue *GV) {
  const Comdat *C = GV->getComdat();
  if (!C)
    return;

  report_fatal_error("MachO doesn't support COMDATs, '" + C->getName() +
                     "' cannot be lowered.");
}

MCSection *TargetLoweringObjectFileMachO::getExplicitSectionGlobal(
    const GlobalObject *GO, SectionKind Kind, const TargetMachine &TM) const {

  StringRef SectionName = GO->getSection();

  const GlobalVariable *GV = dyn_cast<GlobalVariable>(GO);
  if (GV && GV->hasImplicitSection()) {
    auto Attrs = GV->getAttributes();
    if (Attrs.hasAttribute("bss-section") && Kind.isBSS()) {
      SectionName = Attrs.getAttribute("bss-section").getValueAsString();
    } else if (Attrs.hasAttribute("rodata-section") && Kind.isReadOnly()) {
      SectionName = Attrs.getAttribute("rodata-section").getValueAsString();
    } else if (Attrs.hasAttribute("relro-section") && Kind.isReadOnlyWithRel()) {
      SectionName = Attrs.getAttribute("relro-section").getValueAsString();
    } else if (Attrs.hasAttribute("data-section") && Kind.isData()) {
      SectionName = Attrs.getAttribute("data-section").getValueAsString();
    }
  }

  const Function *F = dyn_cast<Function>(GO);
  if (F && F->hasFnAttribute("implicit-section-name")) {
    SectionName = F->getFnAttribute("implicit-section-name").getValueAsString();
  }

  // Parse the section specifier and create it if valid.
  StringRef Segment, Section;
  unsigned TAA = 0, StubSize = 0;
  bool TAAParsed;

  checkMachOComdat(GO);

  if (Error E = MCSectionMachO::ParseSectionSpecifier(
          SectionName, Segment, Section, TAA, TAAParsed, StubSize)) {
    // If invalid, report the error with report_fatal_error.
    report_fatal_error("Global variable '" + GO->getName() +
                       "' has an invalid section specifier '" +
                       GO->getSection() + "': " + toString(std::move(E)) + ".");
  }

  // Get the section.
  MCSectionMachO *S =
      getContext().getMachOSection(Segment, Section, TAA, StubSize, Kind);

  // If TAA wasn't set by ParseSectionSpecifier() above,
  // use the value returned by getMachOSection() as a default.
  if (!TAAParsed)
    TAA = S->getTypeAndAttributes();

  // Okay, now that we got the section, verify that the TAA & StubSize agree.
  // If the user declared multiple globals with different section flags, we need
  // to reject it here.
  if (S->getTypeAndAttributes() != TAA || S->getStubSize() != StubSize) {
    // If invalid, report the error with report_fatal_error.
    report_fatal_error("Global variable '" + GO->getName() +
                       "' section type or attributes does not match previous"
                       " section specifier");
  }

  return S;
}

MCSection *TargetLoweringObjectFileMachO::SelectSectionForGlobal(
    const GlobalObject *GO, SectionKind Kind, const TargetMachine &TM) const {
  checkMachOComdat(GO);

  // Handle thread local data.
  if (Kind.isThreadBSS()) return TLSBSSSection;
  if (Kind.isThreadData()) return TLSDataSection;

  if (Kind.isText())
    return GO->isWeakForLinker() ? TextCoalSection : TextSection;

  // If this is weak/linkonce, put this in a coalescable section, either in text
  // or data depending on if it is writable.
  if (GO->isWeakForLinker()) {
    if (Kind.isReadOnly())
      return ConstTextCoalSection;
    if (Kind.isReadOnlyWithRel())
      return ConstDataCoalSection;
    return DataCoalSection;
  }

  // FIXME: Alignment check should be handled by section classifier.
  if (Kind.isMergeable1ByteCString() &&
      GO->getParent()->getDataLayout().getPreferredAlign(
          cast<GlobalVariable>(GO)) < Align(32))
    return CStringSection;

  // Do not put 16-bit arrays in the UString section if they have an
  // externally visible label, this runs into issues with certain linker
  // versions.
  if (Kind.isMergeable2ByteCString() && !GO->hasExternalLinkage() &&
      GO->getParent()->getDataLayout().getPreferredAlign(
          cast<GlobalVariable>(GO)) < Align(32))
    return UStringSection;

  // With MachO only variables whose corresponding symbol starts with 'l' or
  // 'L' can be merged, so we only try merging GVs with private linkage.
  if (GO->hasPrivateLinkage() && Kind.isMergeableConst()) {
    if (Kind.isMergeableConst4())
      return FourByteConstantSection;
    if (Kind.isMergeableConst8())
      return EightByteConstantSection;
    if (Kind.isMergeableConst16())
      return SixteenByteConstantSection;
  }

  // Otherwise, if it is readonly, but not something we can specially optimize,
  // just drop it in .const.
  if (Kind.isReadOnly())
    return ReadOnlySection;

  // If this is marked const, put it into a const section.  But if the dynamic
  // linker needs to write to it, put it in the data segment.
  if (Kind.isReadOnlyWithRel())
    return ConstDataSection;

  // Put zero initialized globals with strong external linkage in the
  // DATA, __common section with the .zerofill directive.
  if (Kind.isBSSExtern())
    return DataCommonSection;

  // Put zero initialized globals with local linkage in __DATA,__bss directive
  // with the .zerofill directive (aka .lcomm).
  if (Kind.isBSSLocal())
    return DataBSSSection;

  // Otherwise, just drop the variable in the normal data section.
  return DataSection;
}

MCSection *TargetLoweringObjectFileMachO::getSectionForConstant(
    const DataLayout &DL, SectionKind Kind, const Constant *C,
    Align &Alignment) const {
  // If this constant requires a relocation, we have to put it in the data
  // segment, not in the text segment.
  if (Kind.isData() || Kind.isReadOnlyWithRel())
    return ConstDataSection;

  if (Kind.isMergeableConst4())
    return FourByteConstantSection;
  if (Kind.isMergeableConst8())
    return EightByteConstantSection;
  if (Kind.isMergeableConst16())
    return SixteenByteConstantSection;
  return ReadOnlySection;  // .const
}

MCSection *TargetLoweringObjectFileMachO::getSectionForCommandLines() const {
  return getContext().getMachOSection("__TEXT", "__command_line", 0,
                                      SectionKind::getReadOnly());
}

const MCExpr *TargetLoweringObjectFileMachO::getTTypeGlobalReference(
    const GlobalValue *GV, unsigned Encoding, const TargetMachine &TM,
    MachineModuleInfo *MMI, MCStreamer &Streamer) const {
  // The mach-o version of this method defaults to returning a stub reference.

  if (Encoding & DW_EH_PE_indirect) {
    MachineModuleInfoMachO &MachOMMI =
      MMI->getObjFileInfo<MachineModuleInfoMachO>();

    MCSymbol *SSym = getSymbolWithGlobalValueBase(GV, "$non_lazy_ptr", TM);

    // Add information about the stub reference to MachOMMI so that the stub
    // gets emitted by the asmprinter.
    MachineModuleInfoImpl::StubValueTy &StubSym = MachOMMI.getGVStubEntry(SSym);
    if (!StubSym.getPointer()) {
      MCSymbol *Sym = TM.getSymbol(GV);
      StubSym = MachineModuleInfoImpl::StubValueTy(Sym, !GV->hasLocalLinkage());
    }

    return TargetLoweringObjectFile::
      getTTypeReference(MCSymbolRefExpr::create(SSym, getContext()),
                        Encoding & ~DW_EH_PE_indirect, Streamer);
  }

  return TargetLoweringObjectFile::getTTypeGlobalReference(GV, Encoding, TM,
                                                           MMI, Streamer);
}

MCSymbol *TargetLoweringObjectFileMachO::getCFIPersonalitySymbol(
    const GlobalValue *GV, const TargetMachine &TM,
    MachineModuleInfo *MMI) const {
  // The mach-o version of this method defaults to returning a stub reference.
  MachineModuleInfoMachO &MachOMMI =
    MMI->getObjFileInfo<MachineModuleInfoMachO>();

  MCSymbol *SSym = getSymbolWithGlobalValueBase(GV, "$non_lazy_ptr", TM);

  // Add information about the stub reference to MachOMMI so that the stub
  // gets emitted by the asmprinter.
  MachineModuleInfoImpl::StubValueTy &StubSym = MachOMMI.getGVStubEntry(SSym);
  if (!StubSym.getPointer()) {
    MCSymbol *Sym = TM.getSymbol(GV);
    StubSym = MachineModuleInfoImpl::StubValueTy(Sym, !GV->hasLocalLinkage());
  }

  return SSym;
}

const MCExpr *TargetLoweringObjectFileMachO::getIndirectSymViaGOTPCRel(
    const GlobalValue *GV, const MCSymbol *Sym, const MCValue &MV,
    int64_t Offset, MachineModuleInfo *MMI, MCStreamer &Streamer) const {
  // Although MachO 32-bit targets do not explicitly have a GOTPCREL relocation
  // as 64-bit do, we replace the GOT equivalent by accessing the final symbol
  // through a non_lazy_ptr stub instead. One advantage is that it allows the
  // computation of deltas to final external symbols. Example:
  //
  //    _extgotequiv:
  //       .long   _extfoo
  //
  //    _delta:
  //       .long   _extgotequiv-_delta
  //
  // is transformed to:
  //
  //    _delta:
  //       .long   L_extfoo$non_lazy_ptr-(_delta+0)
  //
  //       .section        __IMPORT,__pointers,non_lazy_symbol_pointers
  //    L_extfoo$non_lazy_ptr:
  //       .indirect_symbol        _extfoo
  //       .long   0
  //
  // The indirect symbol table (and sections of non_lazy_symbol_pointers type)
  // may point to both local (same translation unit) and global (other
  // translation units) symbols. Example:
  //
  // .section __DATA,__pointers,non_lazy_symbol_pointers
  // L1:
  //    .indirect_symbol _myGlobal
  //    .long 0
  // L2:
  //    .indirect_symbol _myLocal
  //    .long _myLocal
  //
  // If the symbol is local, instead of the symbol's index, the assembler
  // places the constant INDIRECT_SYMBOL_LOCAL into the indirect symbol table.
  // Then the linker will notice the constant in the table and will look at the
  // content of the symbol.
  MachineModuleInfoMachO &MachOMMI =
    MMI->getObjFileInfo<MachineModuleInfoMachO>();
  MCContext &Ctx = getContext();

  // The offset must consider the original displacement from the base symbol
  // since 32-bit targets don't have a GOTPCREL to fold the PC displacement.
  Offset = -MV.getConstant();
  const MCSymbol *BaseSym = &MV.getSymB()->getSymbol();

  // Access the final symbol via sym$non_lazy_ptr and generate the appropriated
  // non_lazy_ptr stubs.
  SmallString<128> Name;
  StringRef Suffix = "$non_lazy_ptr";
  Name += MMI->getModule()->getDataLayout().getPrivateGlobalPrefix();
  Name += Sym->getName();
  Name += Suffix;
  MCSymbol *Stub = Ctx.getOrCreateSymbol(Name);

  MachineModuleInfoImpl::StubValueTy &StubSym = MachOMMI.getGVStubEntry(Stub);

  if (!StubSym.getPointer())
    StubSym = MachineModuleInfoImpl::StubValueTy(const_cast<MCSymbol *>(Sym),
                                                 !GV->hasLocalLinkage());

  const MCExpr *BSymExpr =
    MCSymbolRefExpr::create(BaseSym, MCSymbolRefExpr::VK_None, Ctx);
  const MCExpr *LHS =
    MCSymbolRefExpr::create(Stub, MCSymbolRefExpr::VK_None, Ctx);

  if (!Offset)
    return MCBinaryExpr::createSub(LHS, BSymExpr, Ctx);

  const MCExpr *RHS =
    MCBinaryExpr::createAdd(BSymExpr, MCConstantExpr::create(Offset, Ctx), Ctx);
  return MCBinaryExpr::createSub(LHS, RHS, Ctx);
}

static bool canUsePrivateLabel(const MCAsmInfo &AsmInfo,
                               const MCSection &Section) {
  if (!AsmInfo.isSectionAtomizableBySymbols(Section))
    return true;

  // FIXME: we should be able to use private labels for sections that can't be
  // dead-stripped (there's no issue with blocking atomization there), but `ld
  // -r` sometimes drops the no_dead_strip attribute from sections so for safety
  // we don't allow it.
  return false;
}

void TargetLoweringObjectFileMachO::getNameWithPrefix(
    SmallVectorImpl<char> &OutName, const GlobalValue *GV,
    const TargetMachine &TM) const {
  bool CannotUsePrivateLabel = true;
  if (auto *GO = GV->getAliaseeObject()) {
    SectionKind GOKind = TargetLoweringObjectFile::getKindForGlobal(GO, TM);
    const MCSection *TheSection = SectionForGlobal(GO, GOKind, TM);
    CannotUsePrivateLabel =
        !canUsePrivateLabel(*TM.getMCAsmInfo(), *TheSection);
  }
  getMangler().getNameWithPrefix(OutName, GV, CannotUsePrivateLabel);
}

//===----------------------------------------------------------------------===//
//                                  COFF
//===----------------------------------------------------------------------===//

static unsigned
getCOFFSectionFlags(SectionKind K, const TargetMachine &TM) {
  unsigned Flags = 0;
  bool isThumb = TM.getTargetTriple().getArch() == Triple::thumb;

  if (K.isMetadata())
    Flags |=
      COFF::IMAGE_SCN_MEM_DISCARDABLE;
  else if (K.isExclude())
    Flags |=
      COFF::IMAGE_SCN_LNK_REMOVE | COFF::IMAGE_SCN_MEM_DISCARDABLE;
  else if (K.isText())
    Flags |=
      COFF::IMAGE_SCN_MEM_EXECUTE |
      COFF::IMAGE_SCN_MEM_READ |
      COFF::IMAGE_SCN_CNT_CODE |
      (isThumb ? COFF::IMAGE_SCN_MEM_16BIT : (COFF::SectionCharacteristics)0);
  else if (K.isBSS())
    Flags |=
      COFF::IMAGE_SCN_CNT_UNINITIALIZED_DATA |
      COFF::IMAGE_SCN_MEM_READ |
      COFF::IMAGE_SCN_MEM_WRITE;
  else if (K.isThreadLocal())
    Flags |=
      COFF::IMAGE_SCN_CNT_INITIALIZED_DATA |
      COFF::IMAGE_SCN_MEM_READ |
      COFF::IMAGE_SCN_MEM_WRITE;
  else if (K.isReadOnly() || K.isReadOnlyWithRel())
    Flags |=
      COFF::IMAGE_SCN_CNT_INITIALIZED_DATA |
      COFF::IMAGE_SCN_MEM_READ;
  else if (K.isWriteable())
    Flags |=
      COFF::IMAGE_SCN_CNT_INITIALIZED_DATA |
      COFF::IMAGE_SCN_MEM_READ |
      COFF::IMAGE_SCN_MEM_WRITE;

  return Flags;
}

static const GlobalValue *getComdatGVForCOFF(const GlobalValue *GV) {
  const Comdat *C = GV->getComdat();
  assert(C && "expected GV to have a Comdat!");

  StringRef ComdatGVName = C->getName();
  const GlobalValue *ComdatGV = GV->getParent()->getNamedValue(ComdatGVName);
  if (!ComdatGV)
    report_fatal_error("Associative COMDAT symbol '" + ComdatGVName +
                       "' does not exist.");

  if (ComdatGV->getComdat() != C)
    report_fatal_error("Associative COMDAT symbol '" + ComdatGVName +
                       "' is not a key for its COMDAT.");

  return ComdatGV;
}

static int getSelectionForCOFF(const GlobalValue *GV) {
  if (const Comdat *C = GV->getComdat()) {
    const GlobalValue *ComdatKey = getComdatGVForCOFF(GV);
    if (const auto *GA = dyn_cast<GlobalAlias>(ComdatKey))
      ComdatKey = GA->getAliaseeObject();
    if (ComdatKey == GV) {
      switch (C->getSelectionKind()) {
      case Comdat::Any:
        return COFF::IMAGE_COMDAT_SELECT_ANY;
      case Comdat::ExactMatch:
        return COFF::IMAGE_COMDAT_SELECT_EXACT_MATCH;
      case Comdat::Largest:
        return COFF::IMAGE_COMDAT_SELECT_LARGEST;
      case Comdat::NoDeduplicate:
        return COFF::IMAGE_COMDAT_SELECT_NODUPLICATES;
      case Comdat::SameSize:
        return COFF::IMAGE_COMDAT_SELECT_SAME_SIZE;
      }
    } else {
      return COFF::IMAGE_COMDAT_SELECT_ASSOCIATIVE;
    }
  }
  return 0;
}

MCSection *TargetLoweringObjectFileCOFF::getExplicitSectionGlobal(
    const GlobalObject *GO, SectionKind Kind, const TargetMachine &TM) const {
  int Selection = 0;
  unsigned Characteristics = getCOFFSectionFlags(Kind, TM);
  StringRef Name = GO->getSection();
  StringRef COMDATSymName = "";
  if (GO->hasComdat()) {
    Selection = getSelectionForCOFF(GO);
    const GlobalValue *ComdatGV;
    if (Selection == COFF::IMAGE_COMDAT_SELECT_ASSOCIATIVE)
      ComdatGV = getComdatGVForCOFF(GO);
    else
      ComdatGV = GO;

    if (!ComdatGV->hasPrivateLinkage()) {
      MCSymbol *Sym = TM.getSymbol(ComdatGV);
      COMDATSymName = Sym->getName();
      Characteristics |= COFF::IMAGE_SCN_LNK_COMDAT;
    } else {
      Selection = 0;
    }
  }

  return getContext().getCOFFSection(Name, Characteristics, Kind, COMDATSymName,
                                     Selection);
}

static StringRef getCOFFSectionNameForUniqueGlobal(SectionKind Kind) {
  if (Kind.isText())
    return ".text";
  if (Kind.isBSS())
    return ".bss";
  if (Kind.isThreadLocal())
    return ".tls$";
  if (Kind.isReadOnly() || Kind.isReadOnlyWithRel())
    return ".rdata";
  return ".data";
}

MCSection *TargetLoweringObjectFileCOFF::SelectSectionForGlobal(
    const GlobalObject *GO, SectionKind Kind, const TargetMachine &TM) const {
  // If we have -ffunction-sections then we should emit the global value to a
  // uniqued section specifically for it.
  bool EmitUniquedSection;
  if (Kind.isText())
    EmitUniquedSection = TM.getFunctionSections();
  else
    EmitUniquedSection = TM.getDataSections();

  if ((EmitUniquedSection && !Kind.isCommon()) || GO->hasComdat()) {
    SmallString<256> Name = getCOFFSectionNameForUniqueGlobal(Kind);

    unsigned Characteristics = getCOFFSectionFlags(Kind, TM);

    Characteristics |= COFF::IMAGE_SCN_LNK_COMDAT;
    int Selection = getSelectionForCOFF(GO);
    if (!Selection)
      Selection = COFF::IMAGE_COMDAT_SELECT_NODUPLICATES;
    const GlobalValue *ComdatGV;
    if (GO->hasComdat())
      ComdatGV = getComdatGVForCOFF(GO);
    else
      ComdatGV = GO;

    unsigned UniqueID = MCContext::GenericSectionID;
    if (EmitUniquedSection)
      UniqueID = NextUniqueID++;

    if (!ComdatGV->hasPrivateLinkage()) {
      MCSymbol *Sym = TM.getSymbol(ComdatGV);
      StringRef COMDATSymName = Sym->getName();

      if (const auto *F = dyn_cast<Function>(GO))
        if (std::optional<StringRef> Prefix = F->getSectionPrefix())
          raw_svector_ostream(Name) << '$' << *Prefix;

      // Append "$symbol" to the section name *before* IR-level mangling is
      // applied when targetting mingw. This is what GCC does, and the ld.bfd
      // COFF linker will not properly handle comdats otherwise.
      if (getContext().getTargetTriple().isWindowsGNUEnvironment())
        raw_svector_ostream(Name) << '$' << ComdatGV->getName();

      return getContext().getCOFFSection(Name, Characteristics, Kind,
                                         COMDATSymName, Selection, UniqueID);
    } else {
      SmallString<256> TmpData;
      getMangler().getNameWithPrefix(TmpData, GO, /*CannotUsePrivateLabel=*/true);
      return getContext().getCOFFSection(Name, Characteristics, Kind, TmpData,
                                         Selection, UniqueID);
    }
  }

  if (Kind.isText())
    return TextSection;

  if (Kind.isThreadLocal())
    return TLSDataSection;

  if (Kind.isReadOnly() || Kind.isReadOnlyWithRel())
    return ReadOnlySection;

  // Note: we claim that common symbols are put in BSSSection, but they are
  // really emitted with the magic .comm directive, which creates a symbol table
  // entry but not a section.
  if (Kind.isBSS() || Kind.isCommon())
    return BSSSection;

  return DataSection;
}

void TargetLoweringObjectFileCOFF::getNameWithPrefix(
    SmallVectorImpl<char> &OutName, const GlobalValue *GV,
    const TargetMachine &TM) const {
  bool CannotUsePrivateLabel = false;
  if (GV->hasPrivateLinkage() &&
      ((isa<Function>(GV) && TM.getFunctionSections()) ||
       (isa<GlobalVariable>(GV) && TM.getDataSections())))
    CannotUsePrivateLabel = true;

  getMangler().getNameWithPrefix(OutName, GV, CannotUsePrivateLabel);
}

MCSection *TargetLoweringObjectFileCOFF::getSectionForJumpTable(
    const Function &F, const TargetMachine &TM) const {
  // If the function can be removed, produce a unique section so that
  // the table doesn't prevent the removal.
  const Comdat *C = F.getComdat();
  bool EmitUniqueSection = TM.getFunctionSections() || C;
  if (!EmitUniqueSection)
    return ReadOnlySection;

  // FIXME: we should produce a symbol for F instead.
  if (F.hasPrivateLinkage())
    return ReadOnlySection;

  MCSymbol *Sym = TM.getSymbol(&F);
  StringRef COMDATSymName = Sym->getName();

  SectionKind Kind = SectionKind::getReadOnly();
  StringRef SecName = getCOFFSectionNameForUniqueGlobal(Kind);
  unsigned Characteristics = getCOFFSectionFlags(Kind, TM);
  Characteristics |= COFF::IMAGE_SCN_LNK_COMDAT;
  unsigned UniqueID = NextUniqueID++;

  return getContext().getCOFFSection(
      SecName, Characteristics, Kind, COMDATSymName,
      COFF::IMAGE_COMDAT_SELECT_ASSOCIATIVE, UniqueID);
}

bool TargetLoweringObjectFileCOFF::shouldPutJumpTableInFunctionSection(
    bool UsesLabelDifference, const Function &F) const {
  if (TM->getTargetTriple().getArch() == Triple::x86_64) {
    if (!JumpTableInFunctionSection) {
      // We can always create relative relocations, so use another section
      // that can be marked non-executable.
      return false;
    }
  }
  return TargetLoweringObjectFile::shouldPutJumpTableInFunctionSection(
    UsesLabelDifference, F);
}

void TargetLoweringObjectFileCOFF::emitModuleMetadata(MCStreamer &Streamer,
                                                      Module &M) const {
  emitLinkerDirectives(Streamer, M);

  unsigned Version = 0;
  unsigned Flags = 0;
  StringRef Section;

  GetObjCImageInfo(M, Version, Flags, Section);
  if (!Section.empty()) {
    auto &C = getContext();
    auto *S = C.getCOFFSection(Section,
                               COFF::IMAGE_SCN_CNT_INITIALIZED_DATA |
                                   COFF::IMAGE_SCN_MEM_READ,
                               SectionKind::getReadOnly());
    Streamer.switchSection(S);
    Streamer.emitLabel(C.getOrCreateSymbol(StringRef("OBJC_IMAGE_INFO")));
    Streamer.emitInt32(Version);
    Streamer.emitInt32(Flags);
    Streamer.addBlankLine();
  }

  emitCGProfileMetadata(Streamer, M);
}

void TargetLoweringObjectFileCOFF::emitLinkerDirectives(
    MCStreamer &Streamer, Module &M) const {
  if (NamedMDNode *LinkerOptions = M.getNamedMetadata("llvm.linker.options")) {
    // Emit the linker options to the linker .drectve section.  According to the
    // spec, this section is a space-separated string containing flags for
    // linker.
    MCSection *Sec = getDrectveSection();
    Streamer.switchSection(Sec);
    for (const auto *Option : LinkerOptions->operands()) {
      for (const auto &Piece : cast<MDNode>(Option)->operands()) {
        // Lead with a space for consistency with our dllexport implementation.
        std::string Directive(" ");
        Directive.append(std::string(cast<MDString>(Piece)->getString()));
        Streamer.emitBytes(Directive);
      }
    }
  }

  // Emit /EXPORT: flags for each exported global as necessary.
  std::string Flags;
  for (const GlobalValue &GV : M.global_values()) {
    raw_string_ostream OS(Flags);
    emitLinkerFlagsForGlobalCOFF(OS, &GV, getContext().getTargetTriple(),
                                 getMangler());
    OS.flush();
    if (!Flags.empty()) {
      Streamer.switchSection(getDrectveSection());
      Streamer.emitBytes(Flags);
    }
    Flags.clear();
  }

  // Emit /INCLUDE: flags for each used global as necessary.
  if (const auto *LU = M.getNamedGlobal("llvm.used")) {
    assert(LU->hasInitializer() && "expected llvm.used to have an initializer");
    assert(isa<ArrayType>(LU->getValueType()) &&
           "expected llvm.used to be an array type");
    if (const auto *A = cast<ConstantArray>(LU->getInitializer())) {
      for (const Value *Op : A->operands()) {
        const auto *GV = cast<GlobalValue>(Op->stripPointerCasts());
        // Global symbols with internal or private linkage are not visible to
        // the linker, and thus would cause an error when the linker tried to
        // preserve the symbol due to the `/include:` directive.
        if (GV->hasLocalLinkage())
          continue;

        raw_string_ostream OS(Flags);
        emitLinkerFlagsForUsedCOFF(OS, GV, getContext().getTargetTriple(),
                                   getMangler());
        OS.flush();

        if (!Flags.empty()) {
          Streamer.switchSection(getDrectveSection());
          Streamer.emitBytes(Flags);
        }
        Flags.clear();
      }
    }
  }
}

void TargetLoweringObjectFileCOFF::Initialize(MCContext &Ctx,
                                              const TargetMachine &TM) {
  TargetLoweringObjectFile::Initialize(Ctx, TM);
  this->TM = &TM;
  const Triple &T = TM.getTargetTriple();
  if (T.isWindowsMSVCEnvironment() || T.isWindowsItaniumEnvironment()) {
    StaticCtorSection =
        Ctx.getCOFFSection(".CRT$XCU", COFF::IMAGE_SCN_CNT_INITIALIZED_DATA |
                                           COFF::IMAGE_SCN_MEM_READ,
                           SectionKind::getReadOnly());
    StaticDtorSection =
        Ctx.getCOFFSection(".CRT$XTX", COFF::IMAGE_SCN_CNT_INITIALIZED_DATA |
                                           COFF::IMAGE_SCN_MEM_READ,
                           SectionKind::getReadOnly());
  } else {
    StaticCtorSection = Ctx.getCOFFSection(
        ".ctors", COFF::IMAGE_SCN_CNT_INITIALIZED_DATA |
                      COFF::IMAGE_SCN_MEM_READ | COFF::IMAGE_SCN_MEM_WRITE,
        SectionKind::getData());
    StaticDtorSection = Ctx.getCOFFSection(
        ".dtors", COFF::IMAGE_SCN_CNT_INITIALIZED_DATA |
                      COFF::IMAGE_SCN_MEM_READ | COFF::IMAGE_SCN_MEM_WRITE,
        SectionKind::getData());
  }
}

static MCSectionCOFF *getCOFFStaticStructorSection(MCContext &Ctx,
                                                   const Triple &T, bool IsCtor,
                                                   unsigned Priority,
                                                   const MCSymbol *KeySym,
                                                   MCSectionCOFF *Default) {
  if (T.isWindowsMSVCEnvironment() || T.isWindowsItaniumEnvironment()) {
    // If the priority is the default, use .CRT$XCU, possibly associative.
    if (Priority == 65535)
      return Ctx.getAssociativeCOFFSection(Default, KeySym, 0);

    // Otherwise, we need to compute a new section name. Low priorities should
    // run earlier. The linker will sort sections ASCII-betically, and we need a
    // string that sorts between .CRT$XCA and .CRT$XCU. In the general case, we
    // make a name like ".CRT$XCT12345", since that runs before .CRT$XCU. Really
    // low priorities need to sort before 'L', since the CRT uses that
    // internally, so we use ".CRT$XCA00001" for them. We have a contract with
    // the frontend that "init_seg(compiler)" corresponds to priority 200 and
    // "init_seg(lib)" corresponds to priority 400, and those respectively use
    // 'C' and 'L' without the priority suffix. Priorities between 200 and 400
    // use 'C' with the priority as a suffix.
    SmallString<24> Name;
    char LastLetter = 'T';
    bool AddPrioritySuffix = Priority != 200 && Priority != 400;
    if (Priority < 200)
      LastLetter = 'A';
    else if (Priority < 400)
      LastLetter = 'C';
    else if (Priority == 400)
      LastLetter = 'L';
    raw_svector_ostream OS(Name);
    OS << ".CRT$X" << (IsCtor ? "C" : "T") << LastLetter;
    if (AddPrioritySuffix)
      OS << format("%05u", Priority);
    MCSectionCOFF *Sec = Ctx.getCOFFSection(
        Name, COFF::IMAGE_SCN_CNT_INITIALIZED_DATA | COFF::IMAGE_SCN_MEM_READ,
        SectionKind::getReadOnly());
    return Ctx.getAssociativeCOFFSection(Sec, KeySym, 0);
  }

  std::string Name = IsCtor ? ".ctors" : ".dtors";
  if (Priority != 65535)
    raw_string_ostream(Name) << format(".%05u", 65535 - Priority);

  return Ctx.getAssociativeCOFFSection(
      Ctx.getCOFFSection(Name, COFF::IMAGE_SCN_CNT_INITIALIZED_DATA |
                                   COFF::IMAGE_SCN_MEM_READ |
                                   COFF::IMAGE_SCN_MEM_WRITE,
                         SectionKind::getData()),
      KeySym, 0);
}

MCSection *TargetLoweringObjectFileCOFF::getStaticCtorSection(
    unsigned Priority, const MCSymbol *KeySym) const {
  return getCOFFStaticStructorSection(
      getContext(), getContext().getTargetTriple(), true, Priority, KeySym,
      cast<MCSectionCOFF>(StaticCtorSection));
}

MCSection *TargetLoweringObjectFileCOFF::getStaticDtorSection(
    unsigned Priority, const MCSymbol *KeySym) const {
  return getCOFFStaticStructorSection(
      getContext(), getContext().getTargetTriple(), false, Priority, KeySym,
      cast<MCSectionCOFF>(StaticDtorSection));
}

const MCExpr *TargetLoweringObjectFileCOFF::lowerRelativeReference(
    const GlobalValue *LHS, const GlobalValue *RHS,
    const TargetMachine &TM) const {
  const Triple &T = TM.getTargetTriple();
  if (T.isOSCygMing())
    return nullptr;

  // Our symbols should exist in address space zero, cowardly no-op if
  // otherwise.
  if (LHS->getType()->getPointerAddressSpace() != 0 ||
      RHS->getType()->getPointerAddressSpace() != 0)
    return nullptr;

  // Both ptrtoint instructions must wrap global objects:
  // - Only global variables are eligible for image relative relocations.
  // - The subtrahend refers to the special symbol __ImageBase, a GlobalVariable.
  // We expect __ImageBase to be a global variable without a section, externally
  // defined.
  //
  // It should look something like this: @__ImageBase = external constant i8
  if (!isa<GlobalObject>(LHS) || !isa<GlobalVariable>(RHS) ||
      LHS->isThreadLocal() || RHS->isThreadLocal() ||
      RHS->getName() != "__ImageBase" || !RHS->hasExternalLinkage() ||
      cast<GlobalVariable>(RHS)->hasInitializer() || RHS->hasSection())
    return nullptr;

  return MCSymbolRefExpr::create(TM.getSymbol(LHS),
                                 MCSymbolRefExpr::VK_COFF_IMGREL32,
                                 getContext());
}

static std::string APIntToHexString(const APInt &AI) {
  unsigned Width = (AI.getBitWidth() / 8) * 2;
  std::string HexString = toString(AI, 16, /*Signed=*/false);
  llvm::transform(HexString, HexString.begin(), tolower);
  unsigned Size = HexString.size();
  assert(Width >= Size && "hex string is too large!");
  HexString.insert(HexString.begin(), Width - Size, '0');

  return HexString;
}

static std::string scalarConstantToHexString(const Constant *C) {
  Type *Ty = C->getType();
  if (isa<UndefValue>(C)) {
    return APIntToHexString(APInt::getZero(Ty->getPrimitiveSizeInBits()));
  } else if (const auto *CFP = dyn_cast<ConstantFP>(C)) {
    return APIntToHexString(CFP->getValueAPF().bitcastToAPInt());
  } else if (const auto *CI = dyn_cast<ConstantInt>(C)) {
    return APIntToHexString(CI->getValue());
  } else {
    unsigned NumElements;
    if (auto *VTy = dyn_cast<VectorType>(Ty))
      NumElements = cast<FixedVectorType>(VTy)->getNumElements();
    else
      NumElements = Ty->getArrayNumElements();
    std::string HexString;
    for (int I = NumElements - 1, E = -1; I != E; --I)
      HexString += scalarConstantToHexString(C->getAggregateElement(I));
    return HexString;
  }
}

MCSection *TargetLoweringObjectFileCOFF::getSectionForConstant(
    const DataLayout &DL, SectionKind Kind, const Constant *C,
    Align &Alignment) const {
  if (Kind.isMergeableConst() && C &&
      getContext().getAsmInfo()->hasCOFFComdatConstants()) {
    // This creates comdat sections with the given symbol name, but unless
    // AsmPrinter::GetCPISymbol actually makes the symbol global, the symbol
    // will be created with a null storage class, which makes GNU binutils
    // error out.
    const unsigned Characteristics = COFF::IMAGE_SCN_CNT_INITIALIZED_DATA |
                                     COFF::IMAGE_SCN_MEM_READ |
                                     COFF::IMAGE_SCN_LNK_COMDAT;
    std::string COMDATSymName;
    if (Kind.isMergeableConst4()) {
      if (Alignment <= 4) {
        COMDATSymName = "__real@" + scalarConstantToHexString(C);
        Alignment = Align(4);
      }
    } else if (Kind.isMergeableConst8()) {
      if (Alignment <= 8) {
        COMDATSymName = "__real@" + scalarConstantToHexString(C);
        Alignment = Align(8);
      }
    } else if (Kind.isMergeableConst16()) {
      // FIXME: These may not be appropriate for non-x86 architectures.
      if (Alignment <= 16) {
        COMDATSymName = "__xmm@" + scalarConstantToHexString(C);
        Alignment = Align(16);
      }
    } else if (Kind.isMergeableConst32()) {
      if (Alignment <= 32) {
        COMDATSymName = "__ymm@" + scalarConstantToHexString(C);
        Alignment = Align(32);
      }
    }

    if (!COMDATSymName.empty())
      return getContext().getCOFFSection(".rdata", Characteristics, Kind,
                                         COMDATSymName,
                                         COFF::IMAGE_COMDAT_SELECT_ANY);
  }

  return TargetLoweringObjectFile::getSectionForConstant(DL, Kind, C,
                                                         Alignment);
}

//===----------------------------------------------------------------------===//
//                                  Wasm
//===----------------------------------------------------------------------===//

static const Comdat *getWasmComdat(const GlobalValue *GV) {
  const Comdat *C = GV->getComdat();
  if (!C)
    return nullptr;

  if (C->getSelectionKind() != Comdat::Any)
    report_fatal_error("WebAssembly COMDATs only support "
                       "SelectionKind::Any, '" + C->getName() + "' cannot be "
                       "lowered.");

  return C;
}

static unsigned getWasmSectionFlags(SectionKind K) {
  unsigned Flags = 0;

  if (K.isThreadLocal())
    Flags |= wasm::WASM_SEG_FLAG_TLS;

  if (K.isMergeableCString())
    Flags |= wasm::WASM_SEG_FLAG_STRINGS;

  // TODO(sbc): Add suport for K.isMergeableConst()

  return Flags;
}

MCSection *TargetLoweringObjectFileWasm::getExplicitSectionGlobal(
    const GlobalObject *GO, SectionKind Kind, const TargetMachine &TM) const {
  // We don't support explict section names for functions in the wasm object
  // format.  Each function has to be in its own unique section.
  if (isa<Function>(GO)) {
    return SelectSectionForGlobal(GO, Kind, TM);
  }

  StringRef Name = GO->getSection();

  // Certain data sections we treat as named custom sections rather than
  // segments within the data section.
  // This could be avoided if all data segements (the wasm sense) were
  // represented as their own sections (in the llvm sense).
  // TODO(sbc): https://github.com/WebAssembly/tool-conventions/issues/138
  if (Name == ".llvmcmd" || Name == ".llvmbc")
    Kind = SectionKind::getMetadata();

  StringRef Group = "";
  if (const Comdat *C = getWasmComdat(GO)) {
    Group = C->getName();
  }

  unsigned Flags = getWasmSectionFlags(Kind);
  MCSectionWasm *Section = getContext().getWasmSection(
      Name, Kind, Flags, Group, MCContext::GenericSectionID);

  return Section;
}

static MCSectionWasm *selectWasmSectionForGlobal(
    MCContext &Ctx, const GlobalObject *GO, SectionKind Kind, Mangler &Mang,
    const TargetMachine &TM, bool EmitUniqueSection, unsigned *NextUniqueID) {
  StringRef Group = "";
  if (const Comdat *C = getWasmComdat(GO)) {
    Group = C->getName();
  }

  bool UniqueSectionNames = TM.getUniqueSectionNames();
  SmallString<128> Name = getSectionPrefixForGlobal(Kind, /*IsLarge=*/false);

  if (const auto *F = dyn_cast<Function>(GO)) {
    const auto &OptionalPrefix = F->getSectionPrefix();
    if (OptionalPrefix)
      raw_svector_ostream(Name) << '.' << *OptionalPrefix;
  }

  if (EmitUniqueSection && UniqueSectionNames) {
    Name.push_back('.');
    TM.getNameWithPrefix(Name, GO, Mang, true);
  }
  unsigned UniqueID = MCContext::GenericSectionID;
  if (EmitUniqueSection && !UniqueSectionNames) {
    UniqueID = *NextUniqueID;
    (*NextUniqueID)++;
  }

  unsigned Flags = getWasmSectionFlags(Kind);
  return Ctx.getWasmSection(Name, Kind, Flags, Group, UniqueID);
}

MCSection *TargetLoweringObjectFileWasm::SelectSectionForGlobal(
    const GlobalObject *GO, SectionKind Kind, const TargetMachine &TM) const {

  if (Kind.isCommon())
    report_fatal_error("mergable sections not supported yet on wasm");

  // If we have -ffunction-section or -fdata-section then we should emit the
  // global value to a uniqued section specifically for it.
  bool EmitUniqueSection = false;
  if (Kind.isText())
    EmitUniqueSection = TM.getFunctionSections();
  else
    EmitUniqueSection = TM.getDataSections();
  EmitUniqueSection |= GO->hasComdat();

  return selectWasmSectionForGlobal(getContext(), GO, Kind, getMangler(), TM,
                                    EmitUniqueSection, &NextUniqueID);
}

bool TargetLoweringObjectFileWasm::shouldPutJumpTableInFunctionSection(
    bool UsesLabelDifference, const Function &F) const {
  // We can always create relative relocations, so use another section
  // that can be marked non-executable.
  return false;
}

const MCExpr *TargetLoweringObjectFileWasm::lowerRelativeReference(
    const GlobalValue *LHS, const GlobalValue *RHS,
    const TargetMachine &TM) const {
  // We may only use a PLT-relative relocation to refer to unnamed_addr
  // functions.
  if (!LHS->hasGlobalUnnamedAddr() || !LHS->getValueType()->isFunctionTy())
    return nullptr;

  // Basic correctness checks.
  if (LHS->getType()->getPointerAddressSpace() != 0 ||
      RHS->getType()->getPointerAddressSpace() != 0 || LHS->isThreadLocal() ||
      RHS->isThreadLocal())
    return nullptr;

  return MCBinaryExpr::createSub(
      MCSymbolRefExpr::create(TM.getSymbol(LHS), MCSymbolRefExpr::VK_None,
                              getContext()),
      MCSymbolRefExpr::create(TM.getSymbol(RHS), getContext()), getContext());
}

void TargetLoweringObjectFileWasm::InitializeWasm() {
  StaticCtorSection =
      getContext().getWasmSection(".init_array", SectionKind::getData());

  // We don't use PersonalityEncoding and LSDAEncoding because we don't emit
  // .cfi directives. We use TTypeEncoding to encode typeinfo global variables.
  TTypeEncoding = dwarf::DW_EH_PE_absptr;
}

MCSection *TargetLoweringObjectFileWasm::getStaticCtorSection(
    unsigned Priority, const MCSymbol *KeySym) const {
  return Priority == UINT16_MAX ?
         StaticCtorSection :
         getContext().getWasmSection(".init_array." + utostr(Priority),
                                     SectionKind::getData());
}

MCSection *TargetLoweringObjectFileWasm::getStaticDtorSection(
    unsigned Priority, const MCSymbol *KeySym) const {
  report_fatal_error("@llvm.global_dtors should have been lowered already");
}

//===----------------------------------------------------------------------===//
//                                  XCOFF
//===----------------------------------------------------------------------===//
bool TargetLoweringObjectFileXCOFF::ShouldEmitEHBlock(
    const MachineFunction *MF) {
  if (!MF->getLandingPads().empty())
    return true;

  const Function &F = MF->getFunction();
  if (!F.hasPersonalityFn() || !F.needsUnwindTableEntry())
    return false;

  const GlobalValue *Per =
      dyn_cast<GlobalValue>(F.getPersonalityFn()->stripPointerCasts());
  assert(Per && "Personality routine is not a GlobalValue type.");
  if (isNoOpWithoutInvoke(classifyEHPersonality(Per)))
    return false;

  return true;
}

bool TargetLoweringObjectFileXCOFF::ShouldSetSSPCanaryBitInTB(
    const MachineFunction *MF) {
  const Function &F = MF->getFunction();
  if (!F.hasStackProtectorFnAttr())
    return false;
  // FIXME: check presence of canary word
  // There are cases that the stack protectors are not really inserted even if
  // the attributes are on.
  return true;
}

MCSymbol *
TargetLoweringObjectFileXCOFF::getEHInfoTableSymbol(const MachineFunction *MF) {
  return MF->getMMI().getContext().getOrCreateSymbol(
      "__ehinfo." + Twine(MF->getFunctionNumber()));
}

MCSymbol *
TargetLoweringObjectFileXCOFF::getTargetSymbol(const GlobalValue *GV,
                                               const TargetMachine &TM) const {
  // We always use a qualname symbol for a GV that represents
  // a declaration, a function descriptor, or a common symbol.
  // If a GV represents a GlobalVariable and -fdata-sections is enabled, we
  // also return a qualname so that a label symbol could be avoided.
  // It is inherently ambiguous when the GO represents the address of a
  // function, as the GO could either represent a function descriptor or a
  // function entry point. We choose to always return a function descriptor
  // here.
  if (const GlobalObject *GO = dyn_cast<GlobalObject>(GV)) {
    if (GO->isDeclarationForLinker())
      return cast<MCSectionXCOFF>(getSectionForExternalReference(GO, TM))
          ->getQualNameSymbol();

    if (const GlobalVariable *GVar = dyn_cast<GlobalVariable>(GV))
      if (GVar->hasAttribute("toc-data"))
        return cast<MCSectionXCOFF>(
                   SectionForGlobal(GVar, SectionKind::getData(), TM))
            ->getQualNameSymbol();

    SectionKind GOKind = getKindForGlobal(GO, TM);
    if (GOKind.isText())
      return cast<MCSectionXCOFF>(
                 getSectionForFunctionDescriptor(cast<Function>(GO), TM))
          ->getQualNameSymbol();
    if ((TM.getDataSections() && !GO->hasSection()) || GO->hasCommonLinkage() ||
        GOKind.isBSSLocal() || GOKind.isThreadBSSLocal())
      return cast<MCSectionXCOFF>(SectionForGlobal(GO, GOKind, TM))
          ->getQualNameSymbol();
  }

  // For all other cases, fall back to getSymbol to return the unqualified name.
  return nullptr;
}

MCSection *TargetLoweringObjectFileXCOFF::getExplicitSectionGlobal(
    const GlobalObject *GO, SectionKind Kind, const TargetMachine &TM) const {
  if (!GO->hasSection())
    report_fatal_error("#pragma clang section is not yet supported");

  StringRef SectionName = GO->getSection();

  // Handle the XCOFF::TD case first, then deal with the rest.
  if (const GlobalVariable *GVar = dyn_cast<GlobalVariable>(GO))
    if (GVar->hasAttribute("toc-data"))
      return getContext().getXCOFFSection(
          SectionName, Kind,
          XCOFF::CsectProperties(/*MappingClass*/ XCOFF::XMC_TD, XCOFF::XTY_SD),
          /* MultiSymbolsAllowed*/ true);

  XCOFF::StorageMappingClass MappingClass;
  if (Kind.isText())
    MappingClass = XCOFF::XMC_PR;
  else if (Kind.isData() || Kind.isBSS())
    MappingClass = XCOFF::XMC_RW;
  else if (Kind.isReadOnlyWithRel())
    MappingClass =
        TM.Options.XCOFFReadOnlyPointers ? XCOFF::XMC_RO : XCOFF::XMC_RW;
  else if (Kind.isReadOnly())
    MappingClass = XCOFF::XMC_RO;
  else
    report_fatal_error("XCOFF other section types not yet implemented.");

  return getContext().getXCOFFSection(
      SectionName, Kind, XCOFF::CsectProperties(MappingClass, XCOFF::XTY_SD),
      /* MultiSymbolsAllowed*/ true);
}

MCSection *TargetLoweringObjectFileXCOFF::getSectionForExternalReference(
    const GlobalObject *GO, const TargetMachine &TM) const {
  assert(GO->isDeclarationForLinker() &&
         "Tried to get ER section for a defined global.");

  SmallString<128> Name;
  getNameWithPrefix(Name, GO, TM);

  XCOFF::StorageMappingClass SMC =
      isa<Function>(GO) ? XCOFF::XMC_DS : XCOFF::XMC_UA;
  if (GO->isThreadLocal())
    SMC = XCOFF::XMC_UL;

  if (const GlobalVariable *GVar = dyn_cast<GlobalVariable>(GO))
    if (GVar->hasAttribute("toc-data"))
      SMC = XCOFF::XMC_TD;

  // Externals go into a csect of type ER.
  return getContext().getXCOFFSection(
      Name, SectionKind::getMetadata(),
      XCOFF::CsectProperties(SMC, XCOFF::XTY_ER));
}

MCSection *TargetLoweringObjectFileXCOFF::SelectSectionForGlobal(
    const GlobalObject *GO, SectionKind Kind, const TargetMachine &TM) const {
  // Handle the XCOFF::TD case first, then deal with the rest.
  if (const GlobalVariable *GVar = dyn_cast<GlobalVariable>(GO))
    if (GVar->hasAttribute("toc-data")) {
      SmallString<128> Name;
      getNameWithPrefix(Name, GO, TM);
      return getContext().getXCOFFSection(
          Name, Kind, XCOFF::CsectProperties(XCOFF::XMC_TD, XCOFF::XTY_SD),
          /* MultiSymbolsAllowed*/ true);
    }

  // Common symbols go into a csect with matching name which will get mapped
  // into the .bss section.
  // Zero-initialized local TLS symbols go into a csect with matching name which
  // will get mapped into the .tbss section.
  if (Kind.isBSSLocal() || GO->hasCommonLinkage() || Kind.isThreadBSSLocal()) {
    SmallString<128> Name;
    getNameWithPrefix(Name, GO, TM);
    XCOFF::StorageMappingClass SMC = Kind.isBSSLocal() ? XCOFF::XMC_BS
                                     : Kind.isCommon() ? XCOFF::XMC_RW
                                                       : XCOFF::XMC_UL;
    return getContext().getXCOFFSection(
        Name, Kind, XCOFF::CsectProperties(SMC, XCOFF::XTY_CM));
  }

  if (Kind.isText()) {
    if (TM.getFunctionSections()) {
      return cast<MCSymbolXCOFF>(getFunctionEntryPointSymbol(GO, TM))
          ->getRepresentedCsect();
    }
    return TextSection;
  }

  if (TM.Options.XCOFFReadOnlyPointers && Kind.isReadOnlyWithRel()) {
    if (!TM.getDataSections())
      report_fatal_error(
          "ReadOnlyPointers is supported only if data sections is turned on");

    SmallString<128> Name;
    getNameWithPrefix(Name, GO, TM);
    return getContext().getXCOFFSection(
        Name, SectionKind::getReadOnly(),
        XCOFF::CsectProperties(XCOFF::XMC_RO, XCOFF::XTY_SD));
  }

  // For BSS kind, zero initialized data must be emitted to the .data section
  // because external linkage control sections that get mapped to the .bss
  // section will be linked as tentative defintions, which is only appropriate
  // for SectionKind::Common.
  if (Kind.isData() || Kind.isReadOnlyWithRel() || Kind.isBSS()) {
    if (TM.getDataSections()) {
      SmallString<128> Name;
      getNameWithPrefix(Name, GO, TM);
      return getContext().getXCOFFSection(
          Name, SectionKind::getData(),
          XCOFF::CsectProperties(XCOFF::XMC_RW, XCOFF::XTY_SD));
    }
    return DataSection;
  }

  if (Kind.isReadOnly()) {
    if (TM.getDataSections()) {
      SmallString<128> Name;
      getNameWithPrefix(Name, GO, TM);
      return getContext().getXCOFFSection(
          Name, SectionKind::getReadOnly(),
          XCOFF::CsectProperties(XCOFF::XMC_RO, XCOFF::XTY_SD));
    }
    return ReadOnlySection;
  }

  // External/weak TLS data and initialized local TLS data are not eligible
  // to be put into common csect. If data sections are enabled, thread
  // data are emitted into separate sections. Otherwise, thread data
  // are emitted into the .tdata section.
  if (Kind.isThreadLocal()) {
    if (TM.getDataSections()) {
      SmallString<128> Name;
      getNameWithPrefix(Name, GO, TM);
      return getContext().getXCOFFSection(
          Name, Kind, XCOFF::CsectProperties(XCOFF::XMC_TL, XCOFF::XTY_SD));
    }
    return TLSDataSection;
  }

  report_fatal_error("XCOFF other section types not yet implemented.");
}

MCSection *TargetLoweringObjectFileXCOFF::getSectionForJumpTable(
    const Function &F, const TargetMachine &TM) const {
  assert (!F.getComdat() && "Comdat not supported on XCOFF.");

  if (!TM.getFunctionSections())
    return ReadOnlySection;

  // If the function can be removed, produce a unique section so that
  // the table doesn't prevent the removal.
  SmallString<128> NameStr(".rodata.jmp..");
  getNameWithPrefix(NameStr, &F, TM);
  return getContext().getXCOFFSection(
      NameStr, SectionKind::getReadOnly(),
      XCOFF::CsectProperties(XCOFF::XMC_RO, XCOFF::XTY_SD));
}

bool TargetLoweringObjectFileXCOFF::shouldPutJumpTableInFunctionSection(
    bool UsesLabelDifference, const Function &F) const {
  return false;
}

/// Given a mergeable constant with the specified size and relocation
/// information, return a section that it should be placed in.
MCSection *TargetLoweringObjectFileXCOFF::getSectionForConstant(
    const DataLayout &DL, SectionKind Kind, const Constant *C,
    Align &Alignment) const {
  // TODO: Enable emiting constant pool to unique sections when we support it.
  if (Alignment > Align(16))
    report_fatal_error("Alignments greater than 16 not yet supported.");

  if (Alignment == Align(8)) {
    assert(ReadOnly8Section && "Section should always be initialized.");
    return ReadOnly8Section;
  }

  if (Alignment == Align(16)) {
    assert(ReadOnly16Section && "Section should always be initialized.");
    return ReadOnly16Section;
  }

  return ReadOnlySection;
}

void TargetLoweringObjectFileXCOFF::Initialize(MCContext &Ctx,
                                               const TargetMachine &TgtM) {
  TargetLoweringObjectFile::Initialize(Ctx, TgtM);
  TTypeEncoding =
      dwarf::DW_EH_PE_indirect | dwarf::DW_EH_PE_datarel |
      (TgtM.getTargetTriple().isArch32Bit() ? dwarf::DW_EH_PE_sdata4
                                            : dwarf::DW_EH_PE_sdata8);
  PersonalityEncoding = 0;
  LSDAEncoding = 0;
  CallSiteEncoding = dwarf::DW_EH_PE_udata4;

  // AIX debug for thread local location is not ready. And for integrated as
  // mode, the relocatable address for the thread local variable will cause
  // linker error. So disable the location attribute generation for thread local
  // variables for now.
  // FIXME: when TLS debug on AIX is ready, remove this setting.
  SupportDebugThreadLocalLocation = false;
}

MCSection *TargetLoweringObjectFileXCOFF::getStaticCtorSection(
	unsigned Priority, const MCSymbol *KeySym) const {
  report_fatal_error("no static constructor section on AIX");
}

MCSection *TargetLoweringObjectFileXCOFF::getStaticDtorSection(
	unsigned Priority, const MCSymbol *KeySym) const {
  report_fatal_error("no static destructor section on AIX");
}

const MCExpr *TargetLoweringObjectFileXCOFF::lowerRelativeReference(
    const GlobalValue *LHS, const GlobalValue *RHS,
    const TargetMachine &TM) const {
  /* Not implemented yet, but don't crash, return nullptr. */
  return nullptr;
}

XCOFF::StorageClass
TargetLoweringObjectFileXCOFF::getStorageClassForGlobal(const GlobalValue *GV) {
  assert(!isa<GlobalIFunc>(GV) && "GlobalIFunc is not supported on AIX.");

  switch (GV->getLinkage()) {
  case GlobalValue::InternalLinkage:
  case GlobalValue::PrivateLinkage:
    return XCOFF::C_HIDEXT;
  case GlobalValue::ExternalLinkage:
  case GlobalValue::CommonLinkage:
  case GlobalValue::AvailableExternallyLinkage:
    return XCOFF::C_EXT;
  case GlobalValue::ExternalWeakLinkage:
  case GlobalValue::LinkOnceAnyLinkage:
  case GlobalValue::LinkOnceODRLinkage:
  case GlobalValue::WeakAnyLinkage:
  case GlobalValue::WeakODRLinkage:
    return XCOFF::C_WEAKEXT;
  case GlobalValue::AppendingLinkage:
    report_fatal_error(
        "There is no mapping that implements AppendingLinkage for XCOFF.");
  }
  llvm_unreachable("Unknown linkage type!");
}

MCSymbol *TargetLoweringObjectFileXCOFF::getFunctionEntryPointSymbol(
    const GlobalValue *Func, const TargetMachine &TM) const {
  assert((isa<Function>(Func) ||
          (isa<GlobalAlias>(Func) &&
           isa_and_nonnull<Function>(
               cast<GlobalAlias>(Func)->getAliaseeObject()))) &&
         "Func must be a function or an alias which has a function as base "
         "object.");

  SmallString<128> NameStr;
  NameStr.push_back('.');
  getNameWithPrefix(NameStr, Func, TM);

  // When -function-sections is enabled and explicit section is not specified,
  // it's not necessary to emit function entry point label any more. We will use
  // function entry point csect instead. And for function delcarations, the
  // undefined symbols gets treated as csect with XTY_ER property.
  if (((TM.getFunctionSections() && !Func->hasSection()) ||
       Func->isDeclarationForLinker()) &&
      isa<Function>(Func)) {
    return getContext()
        .getXCOFFSection(
            NameStr, SectionKind::getText(),
            XCOFF::CsectProperties(XCOFF::XMC_PR, Func->isDeclarationForLinker()
                                                      ? XCOFF::XTY_ER
                                                      : XCOFF::XTY_SD))
        ->getQualNameSymbol();
  }

  return getContext().getOrCreateSymbol(NameStr);
}

MCSection *TargetLoweringObjectFileXCOFF::getSectionForFunctionDescriptor(
    const Function *F, const TargetMachine &TM) const {
  SmallString<128> NameStr;
  getNameWithPrefix(NameStr, F, TM);
  return getContext().getXCOFFSection(
      NameStr, SectionKind::getData(),
      XCOFF::CsectProperties(XCOFF::XMC_DS, XCOFF::XTY_SD));
}

MCSection *TargetLoweringObjectFileXCOFF::getSectionForTOCEntry(
    const MCSymbol *Sym, const TargetMachine &TM) const {
  // Use TE storage-mapping class when large code model is enabled so that
  // the chance of needing -bbigtoc is decreased.
  return getContext().getXCOFFSection(
      cast<MCSymbolXCOFF>(Sym)->getSymbolTableName(), SectionKind::getData(),
      XCOFF::CsectProperties(
          TM.getCodeModel() == CodeModel::Large ? XCOFF::XMC_TE : XCOFF::XMC_TC,
          XCOFF::XTY_SD));
}

MCSection *TargetLoweringObjectFileXCOFF::getSectionForLSDA(
    const Function &F, const MCSymbol &FnSym, const TargetMachine &TM) const {
  auto *LSDA = cast<MCSectionXCOFF>(LSDASection);
  if (TM.getFunctionSections()) {
    // If option -ffunction-sections is on, append the function name to the
    // name of the LSDA csect so that each function has its own LSDA csect.
    // This helps the linker to garbage-collect EH info of unused functions.
    SmallString<128> NameStr = LSDA->getName();
    raw_svector_ostream(NameStr) << '.' << F.getName();
    LSDA = getContext().getXCOFFSection(NameStr, LSDA->getKind(),
                                        LSDA->getCsectProp());
  }
  return LSDA;
}
//===----------------------------------------------------------------------===//
//                                  GOFF
//===----------------------------------------------------------------------===//
TargetLoweringObjectFileGOFF::TargetLoweringObjectFileGOFF() = default;

MCSection *TargetLoweringObjectFileGOFF::getExplicitSectionGlobal(
    const GlobalObject *GO, SectionKind Kind, const TargetMachine &TM) const {
  return SelectSectionForGlobal(GO, Kind, TM);
}

MCSection *TargetLoweringObjectFileGOFF::SelectSectionForGlobal(
    const GlobalObject *GO, SectionKind Kind, const TargetMachine &TM) const {
  auto *Symbol = TM.getSymbol(GO);
  if (Kind.isBSS())
    return getContext().getGOFFSection(Symbol->getName(), SectionKind::getBSS(),
                                       nullptr, nullptr);

  return getContext().getObjectFileInfo()->getTextSection();
}<|MERGE_RESOLUTION|>--- conflicted
+++ resolved
@@ -71,13 +71,11 @@
 using namespace llvm;
 using namespace dwarf;
 
-<<<<<<< HEAD
 extern bool YkAllocLLVMBCSection;
-=======
+
 static cl::opt<bool> JumpTableInFunctionSection(
     "jumptable-in-function-section", cl::Hidden, cl::init(false),
     cl::desc("Putting Jump Table in function section"));
->>>>>>> cc3d2533
 
 static void GetObjCImageInfo(Module &M, unsigned &Version, unsigned &Flags,
                              StringRef &Section) {
