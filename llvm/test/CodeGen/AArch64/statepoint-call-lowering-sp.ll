; RUN: llc -mtriple aarch64-none-linux-gnu -verify-machineinstrs -stop-after=prologepilog < %s | FileCheck %s

; Check that STATEPOINT instruction prefer to use sp in presense of fp.
target datalayout = "e-i64:64-f80:128-n8:16:32:64-S128"
target triple = "aarch64-unknown-linux-gnu"

declare void @consume(ptr addrspace(1) %obj)

define i1 @test(ptr addrspace(1) %a) "frame-pointer"="all" gc "statepoint-example" {
entry:
<<<<<<< HEAD
  %safepoint_token = tail call token (i64, i32, i1 ()*, i32, i32, ...) @llvm.experimental.gc.statepoint.p0f_i1f(i64 0, i32 0, i1 ()* elementtype(i1 ()) @return_i1, i32 0, i32 0, i32 0, i32 0) ["gc-live" (i32 addrspace(1)* %a)]
; CHECK: STATEPOINT 0, 0, 0, @return_i1, 2, 0, 2, 0, 2, 0, 2, 1, 1, 8, $sp, 24, 3, 2, 0, 2, 1, 0, 0, 3
  %call1 = call i32 addrspace(1)* @llvm.experimental.gc.relocate.p1i32(token %safepoint_token,  i32 0, i32 0)
=======
  %safepoint_token = tail call token (i64, i32, ptr, i32, i32, ...) @llvm.experimental.gc.statepoint.p0(i64 0, i32 0, ptr elementtype(i1 ()) @return_i1, i32 0, i32 0, i32 0, i32 0) ["gc-live" (ptr addrspace(1) %a)]
; CHECK: STATEPOINT 0, 0, 0, @return_i1, 2, 0, 2, 0, 2, 0, 2, 1, 1, 8, $sp, 24, 2, 0, 2, 1, 0, 0
  %call1 = call ptr addrspace(1) @llvm.experimental.gc.relocate.p1(token %safepoint_token,  i32 0, i32 0)
>>>>>>> 586ce6ac
  %call2 = call zeroext i1 @llvm.experimental.gc.result.i1(token %safepoint_token)
  call void @consume(ptr addrspace(1) %call1)
  ret i1 %call2
}


declare i1 @return_i1()
declare token @llvm.experimental.gc.statepoint.p0(i64, i32, ptr, i32, i32, ...)
declare ptr addrspace(1) @llvm.experimental.gc.relocate.p1(token, i32, i32)
declare i1 @llvm.experimental.gc.result.i1(token)<|MERGE_RESOLUTION|>--- conflicted
+++ resolved
@@ -8,15 +8,9 @@
 
 define i1 @test(ptr addrspace(1) %a) "frame-pointer"="all" gc "statepoint-example" {
 entry:
-<<<<<<< HEAD
-  %safepoint_token = tail call token (i64, i32, i1 ()*, i32, i32, ...) @llvm.experimental.gc.statepoint.p0f_i1f(i64 0, i32 0, i1 ()* elementtype(i1 ()) @return_i1, i32 0, i32 0, i32 0, i32 0) ["gc-live" (i32 addrspace(1)* %a)]
+  %safepoint_token = tail call token (i64, i32, ptr, i32, i32, ...) @llvm.experimental.gc.statepoint.p0(i64 0, i32 0, ptr elementtype(i1 ()) @return_i1, i32 0, i32 0, i32 0, i32 0) ["gc-live" (ptr addrspace(1) %a)]
 ; CHECK: STATEPOINT 0, 0, 0, @return_i1, 2, 0, 2, 0, 2, 0, 2, 1, 1, 8, $sp, 24, 3, 2, 0, 2, 1, 0, 0, 3
-  %call1 = call i32 addrspace(1)* @llvm.experimental.gc.relocate.p1i32(token %safepoint_token,  i32 0, i32 0)
-=======
-  %safepoint_token = tail call token (i64, i32, ptr, i32, i32, ...) @llvm.experimental.gc.statepoint.p0(i64 0, i32 0, ptr elementtype(i1 ()) @return_i1, i32 0, i32 0, i32 0, i32 0) ["gc-live" (ptr addrspace(1) %a)]
-; CHECK: STATEPOINT 0, 0, 0, @return_i1, 2, 0, 2, 0, 2, 0, 2, 1, 1, 8, $sp, 24, 2, 0, 2, 1, 0, 0
   %call1 = call ptr addrspace(1) @llvm.experimental.gc.relocate.p1(token %safepoint_token,  i32 0, i32 0)
->>>>>>> 586ce6ac
   %call2 = call zeroext i1 @llvm.experimental.gc.result.i1(token %safepoint_token)
   call void @consume(ptr addrspace(1) %call1)
   ret i1 %call2
