--- conflicted
+++ resolved
@@ -59,19 +59,12 @@
 ; CHECK-VREG:    CALL64pcrel32 @consume5, csr_64, implicit $rsp, implicit $ssp, implicit $rdi, implicit $rsi, implicit $rdx, implicit $rcx, implicit $r8, implicit-def $rsp, implicit-def $ssp
 
 ; CHECK-PREG-LABEL: name:            test_mixed
-<<<<<<< HEAD
-; CHECK-PREG:    renamable $r14 = COPY $rdx
-; CHECK-PREG:    renamable $r15 = COPY $rsi
-; CHECK-PREG:    renamable $rbx = COPY $rdi
-; CHECK-PREG:    renamable $r14, renamable $r15, renamable $rbx = STATEPOINT 0, 0, 0, @func, 2, 0, 2, 0, 2, 0, 2, 4, killed renamable $r14(tied-def 0), 3, 2, 0, 3, killed renamable $r15(tied-def 1), 3, killed renamable $rbx(tied-def 2), 3, 2, 0, 2, 4, 0, 0, 3, 1, 1, 3, 2, 2, 3, 3, 3, 3, csr_64, implicit-def $rsp, implicit-def $ssp
-; CHECK-PREG:    $rdi = COPY killed renamable $rbx
-=======
 ; CHECK-PREG:    renamable $rbx = COPY $rdx
 ; CHECK-PREG:    renamable $r14 = COPY $rsi
 ; CHECK-PREG:    renamable $r15 = COPY $rdi
-; CHECK-PREG:    renamable $rbx, renamable $r14, renamable $r15 = STATEPOINT 0, 0, 0, @func, 2, 0, 2, 0, 2, 0, 2, 4, killed renamable $rbx(tied-def 0), 2, 0, killed renamable $r14(tied-def 1), killed renamable $r15(tied-def 2), 2, 0, 2, 4, 0, 0, 1, 1, 2, 2, 3, 3, csr_64, implicit-def $rsp, implicit-def $ssp
+; CHECK-PREG:    ADJCALLSTACKDOWN64 0, 0, 0, implicit-def dead $rsp, implicit-def dead $eflags, implicit-def dead $ssp, implicit $rsp, implicit $ssp
+; CHECK-PREG:    renamable $rbx, renamable $r14, renamable $r15 = STATEPOINT 0, 0, 0, @func, 2, 0, 2, 0, 2, 0, 2, 4, killed renamable $rbx(tied-def 0), 3, 2, 0, 3, killed renamable $r14(tied-def 1), 3, killed renamable $r15(tied-def 2), 3, 2, 0, 2, 4, 0, 0, 3, 1, 1, 3, 2, 2, 3, 3, 3, 3, csr_64, implicit-def $rsp, implicit-def $ssp
 ; CHECK-PREG:    $rdi = COPY killed renamable $r15
->>>>>>> 586ce6ac
 ; CHECK-PREG:    dead $esi = MOV32r0 implicit-def dead $eflags, implicit-def $rsi
 ; CHECK-PREG:    $rdx = COPY killed renamable $r14
 ; CHECK-PREG:    dead $ecx = MOV32r0 implicit-def dead $eflags, implicit-def $rcx
