# RUN: llc -mtriple=x86_64-- -run-pass=regallocfast -o - %s | FileCheck %s

# Check that fastregalloc does not displace register assigned to tied def when
# RegMask operand is present. STATEPOINT is an example of such instruction.
# Tied def/use must be assigned to the same register.
---
name:            test_relocate
tracksRegLiveness: true
body:             |
  bb.0.entry:
    liveins: $rdi

    ; CHECK: renamable [[REG:\$[a-z0-9]+]] = STATEPOINT 0, 0, 0, target-flags(x86-plt) 0, 2, 0, 2, 0, 2, 0, 2, 1, renamable [[REG]](tied-def 0)
  
    %1:gr64 = COPY $rdi
    ADJCALLSTACKDOWN64 0, 0, 0, implicit-def dead $rsp, implicit-def dead $eflags, implicit-def dead $ssp, implicit $rsp, implicit $ssp
    %1:gr64 = STATEPOINT 0, 0, 0, target-flags(x86-plt) 0, 2, 0, 2, 0, 2, 0, 2, 1, %1(tied-def 0), 3, 2, 0, 2, 1, 0, 0, csr_64, implicit-def $rsp, implicit-def $ssp
    ADJCALLSTACKUP64 0, 0, implicit-def dead $rsp, implicit-def dead $eflags, implicit-def dead $ssp, implicit $rsp, implicit $ssp
    $rax = COPY %1
    RET 0, killed $rax
...

# Same as above but with multiple RegMask operands per instruction.
# These regmasks have no real meaning and chosen to allow only single register to be assignable ($rbp)
---
name:            test_relocate_multi_regmasks
tracksRegLiveness: true
body:             |
  bb.0.entry:
    liveins: $rdi

    ; CHECK: renamable $rbp = STATEPOINT 0, 0, 0, target-flags(x86-plt) 0, 2, 0, 2, 0, 2, 0, 2, 1, renamable $rbp(tied-def 0)

    %1:gr64 = COPY $rdi
    ADJCALLSTACKDOWN64 0, 0, 0, implicit-def dead $rsp, implicit-def dead $eflags, implicit-def dead $ssp, implicit $rsp, implicit $ssp
<<<<<<< HEAD
    %1:gr64 = STATEPOINT 0, 0, 0, target-flags(x86-plt) 0, 2, 0, 2, 0, 2, 0, 2, 1, %1(tied-def 0), 3, 2, 0, 2, 1, 0, 0, csr_64_rt_allregs, csr_64_hhvm, implicit-def $rsp, implicit-def $ssp
=======
    %1:gr64 = STATEPOINT 0, 0, 0, target-flags(x86-plt) 0, 2, 0, 2, 0, 2, 0, 2, 1, %1(tied-def 0), 2, 0, 2, 1, 0, 0, csr_64_rt_allregs, csr_64_cxx_tls_darwin_pe, implicit-def $rsp, implicit-def $ssp
>>>>>>> cc3d2533
    ADJCALLSTACKUP64 0, 0, implicit-def dead $rsp, implicit-def dead $eflags, implicit-def dead $ssp, implicit $rsp, implicit $ssp
    $rax = COPY %1
    RET 0, killed $rax
...<|MERGE_RESOLUTION|>--- conflicted
+++ resolved
@@ -33,11 +33,7 @@
 
     %1:gr64 = COPY $rdi
     ADJCALLSTACKDOWN64 0, 0, 0, implicit-def dead $rsp, implicit-def dead $eflags, implicit-def dead $ssp, implicit $rsp, implicit $ssp
-<<<<<<< HEAD
-    %1:gr64 = STATEPOINT 0, 0, 0, target-flags(x86-plt) 0, 2, 0, 2, 0, 2, 0, 2, 1, %1(tied-def 0), 3, 2, 0, 2, 1, 0, 0, csr_64_rt_allregs, csr_64_hhvm, implicit-def $rsp, implicit-def $ssp
-=======
-    %1:gr64 = STATEPOINT 0, 0, 0, target-flags(x86-plt) 0, 2, 0, 2, 0, 2, 0, 2, 1, %1(tied-def 0), 2, 0, 2, 1, 0, 0, csr_64_rt_allregs, csr_64_cxx_tls_darwin_pe, implicit-def $rsp, implicit-def $ssp
->>>>>>> cc3d2533
+    %1:gr64 = STATEPOINT 0, 0, 0, target-flags(x86-plt) 0, 2, 0, 2, 0, 2, 0, 2, 1, %1(tied-def 0), 3, 2, 0, 2, 1, 0, 0, csr_64_rt_allregs, csr_64_cxx_tls_darwin_pe, implicit-def $rsp, implicit-def $ssp
     ADJCALLSTACKUP64 0, 0, implicit-def dead $rsp, implicit-def dead $eflags, implicit-def dead $ssp, implicit $rsp, implicit $ssp
     $rax = COPY %1
     RET 0, killed $rax
